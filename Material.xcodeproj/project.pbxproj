// !$*UTF8*$!
{
	archiveVersion = 1;
	classes = {
	};
	objectVersion = 46;
	objects = {

/* Begin PBXBuildFile section */
		961409AF1E43D15C00E7BA99 /* BottomSheetController.swift in Headers */ = {isa = PBXBuildFile; fileRef = 961730711E16F00C00A9A297 /* BottomSheetController.swift */; settings = {ATTRIBUTES = (Public, ); }; };
		961409B01E43D15C00E7BA99 /* CollectionViewCard.swift in Headers */ = {isa = PBXBuildFile; fileRef = 961730591E145DE900A9A297 /* CollectionViewCard.swift */; settings = {ATTRIBUTES = (Public, ); }; };
		961409B11E43D15C00E7BA99 /* FABMenu.swift in Headers */ = {isa = PBXBuildFile; fileRef = 96A183621E0C6CE200083C30 /* FABMenu.swift */; settings = {ATTRIBUTES = (Public, ); }; };
		961409B21E43D15C00E7BA99 /* FABMenuController.swift in Headers */ = {isa = PBXBuildFile; fileRef = 96A183641E0C6DD400083C30 /* FABMenuController.swift */; settings = {ATTRIBUTES = (Public, ); }; };
		961409B31E43D15C00E7BA99 /* FABToToolbarController.swift in Headers */ = {isa = PBXBuildFile; fileRef = 96A183661E0C6DE100083C30 /* FABToToolbarController.swift */; settings = {ATTRIBUTES = (Public, ); }; };
		9617305A1E145DE900A9A297 /* CollectionViewCard.swift in Sources */ = {isa = PBXBuildFile; fileRef = 961730591E145DE900A9A297 /* CollectionViewCard.swift */; };
		961730721E16F00C00A9A297 /* BottomSheetController.swift in Sources */ = {isa = PBXBuildFile; fileRef = 961730711E16F00C00A9A297 /* BottomSheetController.swift */; };
		9617B07D1DFCA8CF00410F8F /* Application.swift in Headers */ = {isa = PBXBuildFile; fileRef = 961E6BDE1DDA2A95004E6C93 /* Application.swift */; settings = {ATTRIBUTES = (Public, ); }; };
		9617B07E1DFCA8CF00410F8F /* Card.swift in Headers */ = {isa = PBXBuildFile; fileRef = 96BCB75D1CB40DC500C806FE /* Card.swift */; settings = {ATTRIBUTES = (Public, ); }; };
		9617B07F1DFCA8CF00410F8F /* ImageCard.swift in Headers */ = {isa = PBXBuildFile; fileRef = 96BCB7621CB40DC500C806FE /* ImageCard.swift */; settings = {ATTRIBUTES = (Public, ); }; };
		9617B0801DFCA8CF00410F8F /* PresenterCard.swift in Headers */ = {isa = PBXBuildFile; fileRef = 9631A7C01D95E3AC00CFB109 /* PresenterCard.swift */; settings = {ATTRIBUTES = (Public, ); }; };
		9617B0811DFCA8CF00410F8F /* Capture.swift in Headers */ = {isa = PBXBuildFile; fileRef = 96717B0D1DBE6AF600DA84DB /* Capture.swift */; settings = {ATTRIBUTES = (Public, ); }; };
		9617B0821DFCA8CF00410F8F /* CapturePreview.swift in Headers */ = {isa = PBXBuildFile; fileRef = 96717B0F1DBE6AF600DA84DB /* CapturePreview.swift */; settings = {ATTRIBUTES = (Public, ); }; };
		9617B0831DFCA8CF00410F8F /* CaptureController.swift in Headers */ = {isa = PBXBuildFile; fileRef = 96717B0E1DBE6AF600DA84DB /* CaptureController.swift */; settings = {ATTRIBUTES = (Public, ); }; };
		9617B0841DFCA8CF00410F8F /* Editor.swift in Headers */ = {isa = PBXBuildFile; fileRef = 961DED451DCC40C500F425B6 /* Editor.swift */; settings = {ATTRIBUTES = (Public, ); }; };
		9617B0851DFCA8CF00410F8F /* EditorController.swift in Headers */ = {isa = PBXBuildFile; fileRef = 961DED4A1DCC546100F425B6 /* EditorController.swift */; settings = {ATTRIBUTES = (Public, ); }; };
		9617B0861DFCA8CF00410F8F /* HeightPreset.swift in Headers */ = {isa = PBXBuildFile; fileRef = 9626CB9A1DAD3D1D003E2611 /* HeightPreset.swift */; settings = {ATTRIBUTES = (Public, ); }; };
		9617B0871DFCA8CF00410F8F /* PageTabBarController.swift in Headers */ = {isa = PBXBuildFile; fileRef = 963FBF071D669D14008F8512 /* PageTabBarController.swift */; settings = {ATTRIBUTES = (Public, ); }; };
		9617B0881DFCA8CF00410F8F /* PhotoLibrary.swift in Headers */ = {isa = PBXBuildFile; fileRef = 96717B161DBE6B1800DA84DB /* PhotoLibrary.swift */; settings = {ATTRIBUTES = (Public, ); }; };
		9617B0891DFCA8CF00410F8F /* PhotoLibraryController.swift in Headers */ = {isa = PBXBuildFile; fileRef = 96717B171DBE6B1800DA84DB /* PhotoLibraryController.swift */; settings = {ATTRIBUTES = (Public, ); }; };
		9617B08A1DFCA8CF00410F8F /* Display.swift in Headers */ = {isa = PBXBuildFile; fileRef = 9626CA961DAB53A8003E2611 /* Display.swift */; settings = {ATTRIBUTES = (Public, ); }; };
		9617B08B1DFCA8CF00410F8F /* Screen.swift in Headers */ = {isa = PBXBuildFile; fileRef = 961E6BE11DDA2AF3004E6C93 /* Screen.swift */; settings = {ATTRIBUTES = (Public, ); }; };
		9617B08C1DFCA8CF00410F8F /* SearchBar.swift in Headers */ = {isa = PBXBuildFile; fileRef = 96BCB7951CB40DC500C806FE /* SearchBar.swift */; settings = {ATTRIBUTES = (Public, ); }; };
		9617B08D1DFCA8CF00410F8F /* SearchBarController.swift in Headers */ = {isa = PBXBuildFile; fileRef = 96BCB7961CB40DC500C806FE /* SearchBarController.swift */; settings = {ATTRIBUTES = (Public, ); }; };
		9617B08E1DFCA8CF00410F8F /* TabBar.swift in Headers */ = {isa = PBXBuildFile; fileRef = 96BCB79A1CB40DC500C806FE /* TabBar.swift */; settings = {ATTRIBUTES = (Public, ); }; };
		9617B08F1DFCA8CF00410F8F /* CharacterAttribute.swift in Headers */ = {isa = PBXBuildFile; fileRef = 961276621DCD8B1800A7D920 /* CharacterAttribute.swift */; settings = {ATTRIBUTES = (Public, ); }; };
		9617B0901DFCA8CF00410F8F /* Toolbar.swift in Headers */ = {isa = PBXBuildFile; fileRef = 96BCB79F1CB40DC500C806FE /* Toolbar.swift */; settings = {ATTRIBUTES = (Public, ); }; };
		9617B0911DFCA8CF00410F8F /* ToolbarController.swift in Headers */ = {isa = PBXBuildFile; fileRef = 96BCB7A01CB40DC500C806FE /* ToolbarController.swift */; settings = {ATTRIBUTES = (Public, ); }; };
		961E6BDF1DDA2A95004E6C93 /* Application.swift in Sources */ = {isa = PBXBuildFile; fileRef = 961E6BDE1DDA2A95004E6C93 /* Application.swift */; };
		961E6BE21DDA2AF3004E6C93 /* Screen.swift in Sources */ = {isa = PBXBuildFile; fileRef = 961E6BE11DDA2AF3004E6C93 /* Screen.swift */; };
		96328B7A1E020A41009A4C90 /* CollectionViewController.swift in Sources */ = {isa = PBXBuildFile; fileRef = 96328B791E020A41009A4C90 /* CollectionViewController.swift */; };
		96328B911E05B6B5009A4C90 /* Reminders.swift in Sources */ = {isa = PBXBuildFile; fileRef = 96328B901E05B6B5009A4C90 /* Reminders.swift */; };
		96328B931E05B6E5009A4C90 /* RemindersController.swift in Sources */ = {isa = PBXBuildFile; fileRef = 96328B921E05B6E5009A4C90 /* RemindersController.swift */; };
		96328B971E05C0BB009A4C90 /* TableView.swift in Sources */ = {isa = PBXBuildFile; fileRef = 96328B961E05C0BB009A4C90 /* TableView.swift */; };
		96328B991E05C0CE009A4C90 /* TableViewController.swift in Sources */ = {isa = PBXBuildFile; fileRef = 96328B981E05C0CE009A4C90 /* TableViewController.swift */; };
		96328B9B1E05C24E009A4C90 /* CollectionViewController.swift in Headers */ = {isa = PBXBuildFile; fileRef = 96328B791E020A41009A4C90 /* CollectionViewController.swift */; settings = {ATTRIBUTES = (Public, ); }; };
		96328B9C1E05C24E009A4C90 /* Reminders.swift in Headers */ = {isa = PBXBuildFile; fileRef = 96328B901E05B6B5009A4C90 /* Reminders.swift */; settings = {ATTRIBUTES = (Public, ); }; };
		96328B9D1E05C24E009A4C90 /* RemindersController.swift in Headers */ = {isa = PBXBuildFile; fileRef = 96328B921E05B6E5009A4C90 /* RemindersController.swift */; settings = {ATTRIBUTES = (Public, ); }; };
		96328B9E1E05C24E009A4C90 /* TableView.swift in Headers */ = {isa = PBXBuildFile; fileRef = 96328B961E05C0BB009A4C90 /* TableView.swift */; settings = {ATTRIBUTES = (Public, ); }; };
		96328B9F1E05C24E009A4C90 /* TableViewController.swift in Headers */ = {isa = PBXBuildFile; fileRef = 96328B981E05C0CE009A4C90 /* TableViewController.swift */; settings = {ATTRIBUTES = (Public, ); }; };
		96334EF61C8B84660083986B /* Assets.xcassets in Resources */ = {isa = PBXBuildFile; fileRef = 96334EF51C8B84660083986B /* Assets.xcassets */; };
<<<<<<< HEAD
		965532291E47E388005C2792 /* SpringAnimation.swift in Sources */ = {isa = PBXBuildFile; fileRef = 965532281E47E388005C2792 /* SpringAnimation.swift */; };
		9655322A1E47E3D5005C2792 /* SpringAnimation.swift in Headers */ = {isa = PBXBuildFile; fileRef = 965532281E47E388005C2792 /* SpringAnimation.swift */; settings = {ATTRIBUTES = (Public, ); }; };
=======
>>>>>>> 5e3eec6e
		965E80C81DD4C50600D61E4B /* Animation.swift in Sources */ = {isa = PBXBuildFile; fileRef = 96BCB76D1CB40DC500C806FE /* Animation.swift */; };
		965E80CB1DD4C50600D61E4B /* BasicAnimation.swift in Sources */ = {isa = PBXBuildFile; fileRef = 96E3C39D1D3A1D0C0086A024 /* BasicAnimation.swift */; };
		965E80CC1DD4C50600D61E4B /* Bar.swift in Sources */ = {isa = PBXBuildFile; fileRef = 96BCB7981CB40DC500C806FE /* Bar.swift */; };
		965E80CD1DD4C50600D61E4B /* Button.swift in Sources */ = {isa = PBXBuildFile; fileRef = 96BCB7701CB40DC500C806FE /* Button.swift */; };
		965E80CE1DD4C50600D61E4B /* FABButton.swift in Sources */ = {isa = PBXBuildFile; fileRef = 96BCB75F1CB40DC500C806FE /* FABButton.swift */; };
		965E80CF1DD4C50600D61E4B /* FlatButton.swift in Sources */ = {isa = PBXBuildFile; fileRef = 96BCB7601CB40DC500C806FE /* FlatButton.swift */; };
		965E80D01DD4C50600D61E4B /* RaisedButton.swift in Sources */ = {isa = PBXBuildFile; fileRef = 96BCB7931CB40DC500C806FE /* RaisedButton.swift */; };
		965E80D11DD4C50600D61E4B /* IconButton.swift in Sources */ = {isa = PBXBuildFile; fileRef = 9658F2161CD6FA4700B902C1 /* IconButton.swift */; };
		965E80D21DD4C50600D61E4B /* Color.swift in Sources */ = {isa = PBXBuildFile; fileRef = 96BCB7761CB40DC500C806FE /* Color.swift */; };
		965E80D31DD4C50600D61E4B /* Device.swift in Sources */ = {isa = PBXBuildFile; fileRef = 96BCB7791CB40DC500C806FE /* Device.swift */; };
		965E80D41DD4C50600D61E4B /* Divider.swift in Sources */ = {isa = PBXBuildFile; fileRef = 96230AB71D6A520C00AF47DC /* Divider.swift */; };
		965E80D51DD4C50600D61E4B /* Grid.swift in Sources */ = {isa = PBXBuildFile; fileRef = 96BCB7611CB40DC500C806FE /* Grid.swift */; };
		965E80D61DD4C50600D61E4B /* HeightPreset.swift in Sources */ = {isa = PBXBuildFile; fileRef = 9626CB9A1DAD3D1D003E2611 /* HeightPreset.swift */; };
		965E80D71DD4C50600D61E4B /* Icon.swift in Sources */ = {isa = PBXBuildFile; fileRef = 96BCB77D1CB40DC500C806FE /* Icon.swift */; };
		965E80D81DD4C50600D61E4B /* Layer.swift in Sources */ = {isa = PBXBuildFile; fileRef = 96BCB7801CB40DC500C806FE /* Layer.swift */; };
		965E80D91DD4C50600D61E4B /* Layout.swift in Sources */ = {isa = PBXBuildFile; fileRef = 96BCB7811CB40DC500C806FE /* Layout.swift */; };
		965E80DA1DD4C50600D61E4B /* Border.swift in Sources */ = {isa = PBXBuildFile; fileRef = 96BCB76F1CB40DC500C806FE /* Border.swift */; };
		965E80DB1DD4C50600D61E4B /* InterimSpace.swift in Sources */ = {isa = PBXBuildFile; fileRef = 96BCB7871CB40DC500C806FE /* InterimSpace.swift */; };
		965E80DC1DD4C50600D61E4B /* Depth.swift in Sources */ = {isa = PBXBuildFile; fileRef = 96BCB7781CB40DC500C806FE /* Depth.swift */; };
		965E80DD1DD4C50600D61E4B /* EdgeInsets.swift in Sources */ = {isa = PBXBuildFile; fileRef = 96BCB77A1CB40DC500C806FE /* EdgeInsets.swift */; };
		965E80DE1DD4C50600D61E4B /* Gravity.swift in Sources */ = {isa = PBXBuildFile; fileRef = 96BCB77C1CB40DC500C806FE /* Gravity.swift */; };
		965E80DF1DD4C50600D61E4B /* CornerRadius.swift in Sources */ = {isa = PBXBuildFile; fileRef = 96BCB7851CB40DC500C806FE /* CornerRadius.swift */; };
		965E80E01DD4C50600D61E4B /* Shape.swift in Sources */ = {isa = PBXBuildFile; fileRef = 96BCB7861CB40DC500C806FE /* Shape.swift */; };
		965E80E11DD4C50600D61E4B /* Offset.swift in Sources */ = {isa = PBXBuildFile; fileRef = 968C99461D377849000074FF /* Offset.swift */; };
		965E80E21DD4C50600D61E4B /* View.swift in Sources */ = {isa = PBXBuildFile; fileRef = 96BCB78C1CB40DC500C806FE /* View.swift */; };
		965E80E41DD4C53300D61E4B /* PulseView.swift in Sources */ = {isa = PBXBuildFile; fileRef = 96BCB7841CB40DC500C806FE /* PulseView.swift */; };
		965E80E51DD4C53300D61E4B /* PulseAnimation.swift in Sources */ = {isa = PBXBuildFile; fileRef = 96BCB7821CB40DC500C806FE /* PulseAnimation.swift */; };
		965E80E61DD4C55200D61E4B /* Material+Obj-C.swift in Sources */ = {isa = PBXBuildFile; fileRef = 96BCB7631CB40DC500C806FE /* Material+Obj-C.swift */; };
		965E80E71DD4C55200D61E4B /* Material+UIView.swift in Sources */ = {isa = PBXBuildFile; fileRef = 96E3C3931D397AE90086A024 /* Material+UIView.swift */; };
		965E80E81DD4C55200D61E4B /* Material+CALayer.swift in Sources */ = {isa = PBXBuildFile; fileRef = 96F1DC871D654FDF0025F925 /* Material+CALayer.swift */; };
		965E80E91DD4C55200D61E4B /* Material+String.swift in Sources */ = {isa = PBXBuildFile; fileRef = 96BCB7641CB40DC500C806FE /* Material+String.swift */; };
		965E80EA1DD4C55200D61E4B /* Material+UIFont.swift in Sources */ = {isa = PBXBuildFile; fileRef = 96BCB7651CB40DC500C806FE /* Material+UIFont.swift */; };
		965E80EB1DD4C55200D61E4B /* Material+UIImage.swift in Sources */ = {isa = PBXBuildFile; fileRef = 96BCB76C1CB40DC500C806FE /* Material+UIImage.swift */; };
		965E80EC1DD4C55200D61E4B /* Material+Array.swift in Sources */ = {isa = PBXBuildFile; fileRef = 96C1C8801D42C62800E6608F /* Material+Array.swift */; };
		965E80ED1DD4C55200D61E4B /* Material+UIWindow.swift in Sources */ = {isa = PBXBuildFile; fileRef = 962864591D53FE3E00690B69 /* Material+UIWindow.swift */; };
		965E80F71DD4D59500D61E4B /* Card.swift in Sources */ = {isa = PBXBuildFile; fileRef = 96BCB75D1CB40DC500C806FE /* Card.swift */; };
		965E80F81DD4D59500D61E4B /* ImageCard.swift in Sources */ = {isa = PBXBuildFile; fileRef = 96BCB7621CB40DC500C806FE /* ImageCard.swift */; };
		965E80F91DD4D59500D61E4B /* PresenterCard.swift in Sources */ = {isa = PBXBuildFile; fileRef = 9631A7C01D95E3AC00CFB109 /* PresenterCard.swift */; };
		965E80FA1DD4D59500D61E4B /* PageTabBarController.swift in Sources */ = {isa = PBXBuildFile; fileRef = 963FBF071D669D14008F8512 /* PageTabBarController.swift */; };
		965E80FB1DD4D59500D61E4B /* SearchBar.swift in Sources */ = {isa = PBXBuildFile; fileRef = 96BCB7951CB40DC500C806FE /* SearchBar.swift */; };
		965E80FC1DD4D59500D61E4B /* SearchBarController.swift in Sources */ = {isa = PBXBuildFile; fileRef = 96BCB7961CB40DC500C806FE /* SearchBarController.swift */; };
		965E80FD1DD4D59500D61E4B /* Toolbar.swift in Sources */ = {isa = PBXBuildFile; fileRef = 96BCB79F1CB40DC500C806FE /* Toolbar.swift */; };
		965E80FE1DD4D59500D61E4B /* ToolbarController.swift in Sources */ = {isa = PBXBuildFile; fileRef = 96BCB7A01CB40DC500C806FE /* ToolbarController.swift */; };
		965E80FF1DD4D5C800D61E4B /* BottomNavigationController.swift in Sources */ = {isa = PBXBuildFile; fileRef = 96BCB7581CB40DC500C806FE /* BottomNavigationController.swift */; };
		965E81001DD4D5C800D61E4B /* Capture.swift in Sources */ = {isa = PBXBuildFile; fileRef = 96717B0D1DBE6AF600DA84DB /* Capture.swift */; };
		965E81011DD4D5C800D61E4B /* CapturePreview.swift in Sources */ = {isa = PBXBuildFile; fileRef = 96717B0F1DBE6AF600DA84DB /* CapturePreview.swift */; };
		965E81021DD4D5C800D61E4B /* CaptureController.swift in Sources */ = {isa = PBXBuildFile; fileRef = 96717B0E1DBE6AF600DA84DB /* CaptureController.swift */; };
		965E81031DD4D5C800D61E4B /* CollectionView.swift in Sources */ = {isa = PBXBuildFile; fileRef = 96BCB7711CB40DC500C806FE /* CollectionView.swift */; };
		965E81041DD4D5C800D61E4B /* CollectionViewCell.swift in Sources */ = {isa = PBXBuildFile; fileRef = 96BCB7721CB40DC500C806FE /* CollectionViewCell.swift */; };
		965E81071DD4D5C800D61E4B /* CollectionViewLayout.swift in Sources */ = {isa = PBXBuildFile; fileRef = 96BCB7751CB40DC500C806FE /* CollectionViewLayout.swift */; };
		965E81081DD4D5C800D61E4B /* CollectionReusableView.swift in Sources */ = {isa = PBXBuildFile; fileRef = 966ECF291CF4C20100BB0BDF /* CollectionReusableView.swift */; };
		965E81091DD4D5C800D61E4B /* DataSourceItem.swift in Sources */ = {isa = PBXBuildFile; fileRef = 96BCB7771CB40DC500C806FE /* DataSourceItem.swift */; };
		965E810A1DD4D5C800D61E4B /* Font.swift in Sources */ = {isa = PBXBuildFile; fileRef = 96BCB77B1CB40DC500C806FE /* Font.swift */; };
		965E810B1DD4D5C800D61E4B /* RobotoFont.swift in Sources */ = {isa = PBXBuildFile; fileRef = 96BCB7941CB40DC500C806FE /* RobotoFont.swift */; };
		965E810C1DD4D5C800D61E4B /* DynamicFontType.swift in Sources */ = {isa = PBXBuildFile; fileRef = 9628645E1D540AF300690B69 /* DynamicFontType.swift */; };
		965E810D1DD4D5C800D61E4B /* Menu.swift in Sources */ = {isa = PBXBuildFile; fileRef = 96BCB78E1CB40DC500C806FE /* Menu.swift */; };
		965E81101DD4D5C800D61E4B /* NavigationBar.swift in Sources */ = {isa = PBXBuildFile; fileRef = 96BCB7901CB40DC500C806FE /* NavigationBar.swift */; };
		965E81111DD4D5C800D61E4B /* NavigationController.swift in Sources */ = {isa = PBXBuildFile; fileRef = 96BCB7911CB40DC500C806FE /* NavigationController.swift */; };
		965E81121DD4D5C800D61E4B /* NavigationItem.swift in Sources */ = {isa = PBXBuildFile; fileRef = 96BCB7921CB40DC500C806FE /* NavigationItem.swift */; };
		965E81131DD4D5C800D61E4B /* NavigationDrawerController.swift in Sources */ = {isa = PBXBuildFile; fileRef = 96BCB7971CB40DC500C806FE /* NavigationDrawerController.swift */; };
		965E81141DD4D5C800D61E4B /* PhotoLibrary.swift in Sources */ = {isa = PBXBuildFile; fileRef = 96717B161DBE6B1800DA84DB /* PhotoLibrary.swift */; };
		965E81151DD4D5C800D61E4B /* PhotoLibraryController.swift in Sources */ = {isa = PBXBuildFile; fileRef = 96717B171DBE6B1800DA84DB /* PhotoLibraryController.swift */; };
		965E81161DD4D5C800D61E4B /* Display.swift in Sources */ = {isa = PBXBuildFile; fileRef = 9626CA961DAB53A8003E2611 /* Display.swift */; };
		965E81171DD4D5C800D61E4B /* RootController.swift in Sources */ = {isa = PBXBuildFile; fileRef = 96BCB7991CB40DC500C806FE /* RootController.swift */; };
		965E81181DD4D5C800D61E4B /* Snackbar.swift in Sources */ = {isa = PBXBuildFile; fileRef = 963FBEFC1D669510008F8512 /* Snackbar.swift */; };
		965E81191DD4D5C800D61E4B /* SnackbarController.swift in Sources */ = {isa = PBXBuildFile; fileRef = 961EFC571D738FF600E84652 /* SnackbarController.swift */; };
		965E811A1DD4D5C800D61E4B /* StatusBarController.swift in Sources */ = {isa = PBXBuildFile; fileRef = 967A48181D0F425A00B8CEB7 /* StatusBarController.swift */; };
		965E811B1DD4D5C800D61E4B /* Switch.swift in Sources */ = {isa = PBXBuildFile; fileRef = 96BCB7881CB40DC500C806FE /* Switch.swift */; };
		965E811C1DD4D5C800D61E4B /* TabBar.swift in Sources */ = {isa = PBXBuildFile; fileRef = 96BCB79A1CB40DC500C806FE /* TabBar.swift */; };
		965E811D1DD4D5C800D61E4B /* TableViewCell.swift in Sources */ = {isa = PBXBuildFile; fileRef = 96BCB7891CB40DC500C806FE /* TableViewCell.swift */; };
		965E811E1DD4D5C800D61E4B /* TextField.swift in Sources */ = {isa = PBXBuildFile; fileRef = 96BCB79C1CB40DC500C806FE /* TextField.swift */; };
		965E811F1DD4D5C800D61E4B /* ErrorTextField.swift in Sources */ = {isa = PBXBuildFile; fileRef = 961F18E71CD93E3E008927C5 /* ErrorTextField.swift */; };
		965E81211DD4D5C800D61E4B /* TextStorage.swift in Sources */ = {isa = PBXBuildFile; fileRef = 96BCB79D1CB40DC500C806FE /* TextStorage.swift */; };
		965E81221DD4D5C800D61E4B /* TextView.swift in Sources */ = {isa = PBXBuildFile; fileRef = 96BCB79E1CB40DC500C806FE /* TextView.swift */; };
		965E81231DD4D7C800D61E4B /* BottomTabBar.swift in Sources */ = {isa = PBXBuildFile; fileRef = 96BCB7591CB40DC500C806FE /* BottomTabBar.swift */; };
		965E81241DD4D7C800D61E4B /* Editor.swift in Sources */ = {isa = PBXBuildFile; fileRef = 961DED451DCC40C500F425B6 /* Editor.swift */; };
		965E81251DD4D7C800D61E4B /* EditorController.swift in Sources */ = {isa = PBXBuildFile; fileRef = 961DED4A1DCC546100F425B6 /* EditorController.swift */; };
		965E81261DD4D7C800D61E4B /* CharacterAttribute.swift in Sources */ = {isa = PBXBuildFile; fileRef = 961276621DCD8B1800A7D920 /* CharacterAttribute.swift */; };
<<<<<<< HEAD
		9660162A1CB2F04E00AAB661 /* Material.h in Headers */ = {isa = PBXBuildFile; fileRef = 96D88C091C1328D800B91418 /* Material.h */; settings = {ATTRIBUTES = (Public, ); }; };
		9661222E1D3EC414008BB4CB /* Color.swift in Sources */ = {isa = PBXBuildFile; fileRef = 9661222D1D3EC414008BB4CB /* Color.swift */; };
		9697F7BC1D8F2572004741EC /* BasicAnimation.swift in Headers */ = {isa = PBXBuildFile; fileRef = 96E3C39D1D3A1D0C0086A024 /* BasicAnimation.swift */; settings = {ATTRIBUTES = (Public, ); }; };
=======
		9697F7BC1D8F2572004741EC /* AnimationBasic.swift in Headers */ = {isa = PBXBuildFile; fileRef = 96E3C39D1D3A1D0C0086A024 /* AnimationBasic.swift */; settings = {ATTRIBUTES = (Public, ); }; };
>>>>>>> 5e3eec6e
		9697F7BF1D8F2572004741EC /* Divider.swift in Headers */ = {isa = PBXBuildFile; fileRef = 96230AB71D6A520C00AF47DC /* Divider.swift */; settings = {ATTRIBUTES = (Public, ); }; };
		9697F7C01D8F2572004741EC /* Material+CALayer.swift in Headers */ = {isa = PBXBuildFile; fileRef = 96F1DC871D654FDF0025F925 /* Material+CALayer.swift */; settings = {ATTRIBUTES = (Public, ); }; };
		9697F7C11D8F2572004741EC /* Material+Array.swift in Headers */ = {isa = PBXBuildFile; fileRef = 96C1C8801D42C62800E6608F /* Material+Array.swift */; settings = {ATTRIBUTES = (Public, ); }; };
		9697F7C21D8F2572004741EC /* Material+UIWindow.swift in Headers */ = {isa = PBXBuildFile; fileRef = 962864591D53FE3E00690B69 /* Material+UIWindow.swift */; settings = {ATTRIBUTES = (Public, ); }; };
		9697F7C31D8F2572004741EC /* DynamicFontType.swift in Headers */ = {isa = PBXBuildFile; fileRef = 9628645E1D540AF300690B69 /* DynamicFontType.swift */; settings = {ATTRIBUTES = (Public, ); }; };
		9697F7CB1D8F2573004741EC /* Snackbar.swift in Headers */ = {isa = PBXBuildFile; fileRef = 963FBEFC1D669510008F8512 /* Snackbar.swift */; settings = {ATTRIBUTES = (Public, ); }; };
		9697F7CC1D8F2573004741EC /* SnackbarController.swift in Headers */ = {isa = PBXBuildFile; fileRef = 961EFC571D738FF600E84652 /* SnackbarController.swift */; settings = {ATTRIBUTES = (Public, ); }; };
<<<<<<< HEAD
		9697F7CD1D8F2582004741EC /* Color.swift in Headers */ = {isa = PBXBuildFile; fileRef = 9661222D1D3EC414008BB4CB /* Color.swift */; settings = {ATTRIBUTES = (Public, ); }; };
		96A183631E0C6CE200083C30 /* FABMenu.swift in Sources */ = {isa = PBXBuildFile; fileRef = 96A183621E0C6CE200083C30 /* FABMenu.swift */; };
		96A183651E0C6DD400083C30 /* FABMenuController.swift in Sources */ = {isa = PBXBuildFile; fileRef = 96A183641E0C6DD400083C30 /* FABMenuController.swift */; };
		96A183671E0C6DE100083C30 /* FABToToolbarController.swift in Sources */ = {isa = PBXBuildFile; fileRef = 96A183661E0C6DE100083C30 /* FABToToolbarController.swift */; };
=======
>>>>>>> 5e3eec6e
		96BCB7F31CB40DE900C806FE /* Roboto-Bold.ttf in Resources */ = {isa = PBXBuildFile; fileRef = 96BCB7EE1CB40DE900C806FE /* Roboto-Bold.ttf */; };
		96BCB7F51CB40DE900C806FE /* Roboto-Light.ttf in Resources */ = {isa = PBXBuildFile; fileRef = 96BCB7EF1CB40DE900C806FE /* Roboto-Light.ttf */; };
		96BCB7F71CB40DE900C806FE /* Roboto-Medium.ttf in Resources */ = {isa = PBXBuildFile; fileRef = 96BCB7F01CB40DE900C806FE /* Roboto-Medium.ttf */; };
		96BCB7F91CB40DE900C806FE /* Roboto-Regular.ttf in Resources */ = {isa = PBXBuildFile; fileRef = 96BCB7F11CB40DE900C806FE /* Roboto-Regular.ttf */; };
		96BCB7FB1CB40DE900C806FE /* Roboto-Thin.ttf in Resources */ = {isa = PBXBuildFile; fileRef = 96BCB7F21CB40DE900C806FE /* Roboto-Thin.ttf */; };
		96BCB8111CB4115200C806FE /* Animation.swift in Headers */ = {isa = PBXBuildFile; fileRef = 96BCB76D1CB40DC500C806FE /* Animation.swift */; settings = {ATTRIBUTES = (Public, ); }; };
		96BCB8141CB4115200C806FE /* PulseAnimation.swift in Headers */ = {isa = PBXBuildFile; fileRef = 96BCB7821CB40DC500C806FE /* PulseAnimation.swift */; settings = {ATTRIBUTES = (Public, ); }; };
		96BCB8151CB4115200C806FE /* FABButton.swift in Headers */ = {isa = PBXBuildFile; fileRef = 96BCB75F1CB40DC500C806FE /* FABButton.swift */; settings = {ATTRIBUTES = (Public, ); }; };
		96BCB8161CB4115200C806FE /* FlatButton.swift in Headers */ = {isa = PBXBuildFile; fileRef = 96BCB7601CB40DC500C806FE /* FlatButton.swift */; settings = {ATTRIBUTES = (Public, ); }; };
		96BCB8171CB4115200C806FE /* Button.swift in Headers */ = {isa = PBXBuildFile; fileRef = 96BCB7701CB40DC500C806FE /* Button.swift */; settings = {ATTRIBUTES = (Public, ); }; };
		96BCB8181CB4115200C806FE /* RaisedButton.swift in Headers */ = {isa = PBXBuildFile; fileRef = 96BCB7931CB40DC500C806FE /* RaisedButton.swift */; settings = {ATTRIBUTES = (Public, ); }; };
		96BCB81E1CB4115200C806FE /* DataSourceItem.swift in Headers */ = {isa = PBXBuildFile; fileRef = 96BCB7771CB40DC500C806FE /* DataSourceItem.swift */; settings = {ATTRIBUTES = (Public, ); }; };
		96BCB81F1CB4115200C806FE /* CollectionView.swift in Headers */ = {isa = PBXBuildFile; fileRef = 96BCB7711CB40DC500C806FE /* CollectionView.swift */; settings = {ATTRIBUTES = (Public, ); }; };
		96BCB8201CB4115200C806FE /* CollectionViewCell.swift in Headers */ = {isa = PBXBuildFile; fileRef = 96BCB7721CB40DC500C806FE /* CollectionViewCell.swift */; settings = {ATTRIBUTES = (Public, ); }; };
		96BCB8231CB4115200C806FE /* CollectionViewLayout.swift in Headers */ = {isa = PBXBuildFile; fileRef = 96BCB7751CB40DC500C806FE /* CollectionViewLayout.swift */; settings = {ATTRIBUTES = (Public, ); }; };
		96BCB8241CB4115200C806FE /* TableViewCell.swift in Headers */ = {isa = PBXBuildFile; fileRef = 96BCB7891CB40DC500C806FE /* TableViewCell.swift */; settings = {ATTRIBUTES = (Public, ); }; };
		96BCB8251CB4115200C806FE /* Color.swift in Headers */ = {isa = PBXBuildFile; fileRef = 96BCB7761CB40DC500C806FE /* Color.swift */; settings = {ATTRIBUTES = (Public, ); }; };
		96BCB8261CB4115200C806FE /* Device.swift in Headers */ = {isa = PBXBuildFile; fileRef = 96BCB7791CB40DC500C806FE /* Device.swift */; settings = {ATTRIBUTES = (Public, ); }; };
		96BCB8271CB4115200C806FE /* Material+Obj-C.swift in Headers */ = {isa = PBXBuildFile; fileRef = 96BCB7631CB40DC500C806FE /* Material+Obj-C.swift */; settings = {ATTRIBUTES = (Public, ); }; };
		96BCB8281CB4115200C806FE /* Material+String.swift in Headers */ = {isa = PBXBuildFile; fileRef = 96BCB7641CB40DC500C806FE /* Material+String.swift */; settings = {ATTRIBUTES = (Public, ); }; };
		96BCB8291CB4115200C806FE /* Material+UIFont.swift in Headers */ = {isa = PBXBuildFile; fileRef = 96BCB7651CB40DC500C806FE /* Material+UIFont.swift */; settings = {ATTRIBUTES = (Public, ); }; };
		96BCB8301CB4115200C806FE /* Material+UIImage.swift in Headers */ = {isa = PBXBuildFile; fileRef = 96BCB76C1CB40DC500C806FE /* Material+UIImage.swift */; settings = {ATTRIBUTES = (Public, ); }; };
		96BCB8311CB4115200C806FE /* Font.swift in Headers */ = {isa = PBXBuildFile; fileRef = 96BCB77B1CB40DC500C806FE /* Font.swift */; settings = {ATTRIBUTES = (Public, ); }; };
		96BCB8321CB4115200C806FE /* RobotoFont.swift in Headers */ = {isa = PBXBuildFile; fileRef = 96BCB7941CB40DC500C806FE /* RobotoFont.swift */; settings = {ATTRIBUTES = (Public, ); }; };
		96BCB8331CB4115200C806FE /* Icon.swift in Headers */ = {isa = PBXBuildFile; fileRef = 96BCB77D1CB40DC500C806FE /* Icon.swift */; settings = {ATTRIBUTES = (Public, ); }; };
		96BCB8341CB4115200C806FE /* Layer.swift in Headers */ = {isa = PBXBuildFile; fileRef = 96BCB7801CB40DC500C806FE /* Layer.swift */; settings = {ATTRIBUTES = (Public, ); }; };
		96BCB8361CB4115200C806FE /* Grid.swift in Headers */ = {isa = PBXBuildFile; fileRef = 96BCB7611CB40DC500C806FE /* Grid.swift */; settings = {ATTRIBUTES = (Public, ); }; };
		96BCB8371CB4115200C806FE /* Layout.swift in Headers */ = {isa = PBXBuildFile; fileRef = 96BCB7811CB40DC500C806FE /* Layout.swift */; settings = {ATTRIBUTES = (Public, ); }; };
		96BCB83B1CB4115200C806FE /* NavigationDrawerController.swift in Headers */ = {isa = PBXBuildFile; fileRef = 96BCB7971CB40DC500C806FE /* NavigationDrawerController.swift */; settings = {ATTRIBUTES = (Public, ); }; };
		96BCB83C1CB4115200C806FE /* Bar.swift in Headers */ = {isa = PBXBuildFile; fileRef = 96BCB7981CB40DC500C806FE /* Bar.swift */; settings = {ATTRIBUTES = (Public, ); }; };
		96BCB83D1CB4115200C806FE /* RootController.swift in Headers */ = {isa = PBXBuildFile; fileRef = 96BCB7991CB40DC500C806FE /* RootController.swift */; settings = {ATTRIBUTES = (Public, ); }; };
		96BCB83F1CB4115200C806FE /* Menu.swift in Headers */ = {isa = PBXBuildFile; fileRef = 96BCB78E1CB40DC500C806FE /* Menu.swift */; settings = {ATTRIBUTES = (Public, ); }; };
		96BCB8441CB4115200C806FE /* BottomNavigationController.swift in Headers */ = {isa = PBXBuildFile; fileRef = 96BCB7581CB40DC500C806FE /* BottomNavigationController.swift */; settings = {ATTRIBUTES = (Public, ); }; };
		96BCB8451CB4115200C806FE /* BottomTabBar.swift in Headers */ = {isa = PBXBuildFile; fileRef = 96BCB7591CB40DC500C806FE /* BottomTabBar.swift */; settings = {ATTRIBUTES = (Public, ); }; };
		96BCB8461CB4115200C806FE /* NavigationBar.swift in Headers */ = {isa = PBXBuildFile; fileRef = 96BCB7901CB40DC500C806FE /* NavigationBar.swift */; settings = {ATTRIBUTES = (Public, ); }; };
		96BCB8471CB4115200C806FE /* NavigationController.swift in Headers */ = {isa = PBXBuildFile; fileRef = 96BCB7911CB40DC500C806FE /* NavigationController.swift */; settings = {ATTRIBUTES = (Public, ); }; };
		96BCB8481CB4115200C806FE /* NavigationItem.swift in Headers */ = {isa = PBXBuildFile; fileRef = 96BCB7921CB40DC500C806FE /* NavigationItem.swift */; settings = {ATTRIBUTES = (Public, ); }; };
		96BCB84A1CB4115200C806FE /* TextField.swift in Headers */ = {isa = PBXBuildFile; fileRef = 96BCB79C1CB40DC500C806FE /* TextField.swift */; settings = {ATTRIBUTES = (Public, ); }; };
		96BCB84B1CB4115200C806FE /* TextStorage.swift in Headers */ = {isa = PBXBuildFile; fileRef = 96BCB79D1CB40DC500C806FE /* TextStorage.swift */; settings = {ATTRIBUTES = (Public, ); }; };
		96BCB84C1CB4115200C806FE /* TextView.swift in Headers */ = {isa = PBXBuildFile; fileRef = 96BCB79E1CB40DC500C806FE /* TextView.swift */; settings = {ATTRIBUTES = (Public, ); }; };
		96BCB84D1CB4115200C806FE /* Border.swift in Headers */ = {isa = PBXBuildFile; fileRef = 96BCB76F1CB40DC500C806FE /* Border.swift */; settings = {ATTRIBUTES = (Public, ); }; };
		96BCB84E1CB4115200C806FE /* InterimSpace.swift in Headers */ = {isa = PBXBuildFile; fileRef = 96BCB7871CB40DC500C806FE /* InterimSpace.swift */; settings = {ATTRIBUTES = (Public, ); }; };
		96BCB84F1CB4115200C806FE /* Depth.swift in Headers */ = {isa = PBXBuildFile; fileRef = 96BCB7781CB40DC500C806FE /* Depth.swift */; settings = {ATTRIBUTES = (Public, ); }; };
		96BCB8501CB4115200C806FE /* EdgeInsets.swift in Headers */ = {isa = PBXBuildFile; fileRef = 96BCB77A1CB40DC500C806FE /* EdgeInsets.swift */; settings = {ATTRIBUTES = (Public, ); }; };
		96BCB8511CB4115200C806FE /* Gravity.swift in Headers */ = {isa = PBXBuildFile; fileRef = 96BCB77C1CB40DC500C806FE /* Gravity.swift */; settings = {ATTRIBUTES = (Public, ); }; };
		96BCB8521CB4115200C806FE /* CornerRadius.swift in Headers */ = {isa = PBXBuildFile; fileRef = 96BCB7851CB40DC500C806FE /* CornerRadius.swift */; settings = {ATTRIBUTES = (Public, ); }; };
		96BCB8531CB4115200C806FE /* Shape.swift in Headers */ = {isa = PBXBuildFile; fileRef = 96BCB7861CB40DC500C806FE /* Shape.swift */; settings = {ATTRIBUTES = (Public, ); }; };
		96BCB8551CB4115200C806FE /* PulseView.swift in Headers */ = {isa = PBXBuildFile; fileRef = 96BCB7841CB40DC500C806FE /* PulseView.swift */; settings = {ATTRIBUTES = (Public, ); }; };
		96BCB8561CB4115200C806FE /* Switch.swift in Headers */ = {isa = PBXBuildFile; fileRef = 96BCB7881CB40DC500C806FE /* Switch.swift */; settings = {ATTRIBUTES = (Public, ); }; };
		96BCB8571CB4115200C806FE /* View.swift in Headers */ = {isa = PBXBuildFile; fileRef = 96BCB78C1CB40DC500C806FE /* View.swift */; settings = {ATTRIBUTES = (Public, ); }; };
		96D88C321C1328D800B91418 /* Material.h in Headers */ = {isa = PBXBuildFile; fileRef = 96D88C091C1328D800B91418 /* Material.h */; settings = {ATTRIBUTES = (Public, ); }; };
		96E3C3951D3A1CC20086A024 /* IconButton.swift in Headers */ = {isa = PBXBuildFile; fileRef = 9658F2161CD6FA4700B902C1 /* IconButton.swift */; settings = {ATTRIBUTES = (Public, ); }; };
		96E3C3961D3A1CC20086A024 /* CollectionReusableView.swift in Headers */ = {isa = PBXBuildFile; fileRef = 966ECF291CF4C20100BB0BDF /* CollectionReusableView.swift */; settings = {ATTRIBUTES = (Public, ); }; };
		96E3C3971D3A1CC20086A024 /* Material+UIView.swift in Headers */ = {isa = PBXBuildFile; fileRef = 96E3C3931D397AE90086A024 /* Material+UIView.swift */; settings = {ATTRIBUTES = (Public, ); }; };
		96E3C3991D3A1CC20086A024 /* StatusBarController.swift in Headers */ = {isa = PBXBuildFile; fileRef = 967A48181D0F425A00B8CEB7 /* StatusBarController.swift */; settings = {ATTRIBUTES = (Public, ); }; };
		96E3C39A1D3A1CC20086A024 /* ErrorTextField.swift in Headers */ = {isa = PBXBuildFile; fileRef = 961F18E71CD93E3E008927C5 /* ErrorTextField.swift */; settings = {ATTRIBUTES = (Public, ); }; };
		96E3C39C1D3A1CC20086A024 /* Offset.swift in Headers */ = {isa = PBXBuildFile; fileRef = 968C99461D377849000074FF /* Offset.swift */; settings = {ATTRIBUTES = (Public, ); }; };
/* End PBXBuildFile section */

/* Begin PBXFileReference section */
		961276621DCD8B1800A7D920 /* CharacterAttribute.swift */ = {isa = PBXFileReference; fileEncoding = 4; lastKnownFileType = sourcecode.swift; path = CharacterAttribute.swift; sourceTree = "<group>"; };
		961730591E145DE900A9A297 /* CollectionViewCard.swift */ = {isa = PBXFileReference; fileEncoding = 4; lastKnownFileType = sourcecode.swift; path = CollectionViewCard.swift; sourceTree = "<group>"; };
		961730711E16F00C00A9A297 /* BottomSheetController.swift */ = {isa = PBXFileReference; fileEncoding = 4; lastKnownFileType = sourcecode.swift; path = BottomSheetController.swift; sourceTree = "<group>"; };
		961DED451DCC40C500F425B6 /* Editor.swift */ = {isa = PBXFileReference; fileEncoding = 4; lastKnownFileType = sourcecode.swift; path = Editor.swift; sourceTree = "<group>"; };
		961DED4A1DCC546100F425B6 /* EditorController.swift */ = {isa = PBXFileReference; fileEncoding = 4; lastKnownFileType = sourcecode.swift; path = EditorController.swift; sourceTree = "<group>"; };
		961E6BDE1DDA2A95004E6C93 /* Application.swift */ = {isa = PBXFileReference; fileEncoding = 4; lastKnownFileType = sourcecode.swift; path = Application.swift; sourceTree = "<group>"; };
		961E6BE11DDA2AF3004E6C93 /* Screen.swift */ = {isa = PBXFileReference; fileEncoding = 4; lastKnownFileType = sourcecode.swift; path = Screen.swift; sourceTree = "<group>"; };
		961EFC571D738FF600E84652 /* SnackbarController.swift */ = {isa = PBXFileReference; fileEncoding = 4; lastKnownFileType = sourcecode.swift; path = SnackbarController.swift; sourceTree = "<group>"; };
		961F18E71CD93E3E008927C5 /* ErrorTextField.swift */ = {isa = PBXFileReference; fileEncoding = 4; lastKnownFileType = sourcecode.swift; path = ErrorTextField.swift; sourceTree = "<group>"; };
		96230AB71D6A520C00AF47DC /* Divider.swift */ = {isa = PBXFileReference; fileEncoding = 4; lastKnownFileType = sourcecode.swift; path = Divider.swift; sourceTree = "<group>"; };
		9626CA961DAB53A8003E2611 /* Display.swift */ = {isa = PBXFileReference; fileEncoding = 4; lastKnownFileType = sourcecode.swift; path = Display.swift; sourceTree = "<group>"; };
		9626CB9A1DAD3D1D003E2611 /* HeightPreset.swift */ = {isa = PBXFileReference; fileEncoding = 4; lastKnownFileType = sourcecode.swift; path = HeightPreset.swift; sourceTree = "<group>"; };
		962864591D53FE3E00690B69 /* Material+UIWindow.swift */ = {isa = PBXFileReference; fileEncoding = 4; lastKnownFileType = sourcecode.swift; path = "Material+UIWindow.swift"; sourceTree = "<group>"; };
		9628645E1D540AF300690B69 /* DynamicFontType.swift */ = {isa = PBXFileReference; fileEncoding = 4; lastKnownFileType = sourcecode.swift; path = DynamicFontType.swift; sourceTree = "<group>"; };
		9631A7C01D95E3AC00CFB109 /* PresenterCard.swift */ = {isa = PBXFileReference; fileEncoding = 4; lastKnownFileType = sourcecode.swift; path = PresenterCard.swift; sourceTree = "<group>"; };
		96328B791E020A41009A4C90 /* CollectionViewController.swift */ = {isa = PBXFileReference; fileEncoding = 4; lastKnownFileType = sourcecode.swift; path = CollectionViewController.swift; sourceTree = "<group>"; };
		96328B901E05B6B5009A4C90 /* Reminders.swift */ = {isa = PBXFileReference; fileEncoding = 4; lastKnownFileType = sourcecode.swift; name = Reminders.swift; path = Reminders/Reminders.swift; sourceTree = "<group>"; };
		96328B921E05B6E5009A4C90 /* RemindersController.swift */ = {isa = PBXFileReference; fileEncoding = 4; lastKnownFileType = sourcecode.swift; name = RemindersController.swift; path = Reminders/RemindersController.swift; sourceTree = "<group>"; };
		96328B961E05C0BB009A4C90 /* TableView.swift */ = {isa = PBXFileReference; fileEncoding = 4; lastKnownFileType = sourcecode.swift; path = TableView.swift; sourceTree = "<group>"; };
		96328B981E05C0CE009A4C90 /* TableViewController.swift */ = {isa = PBXFileReference; fileEncoding = 4; lastKnownFileType = sourcecode.swift; path = TableViewController.swift; sourceTree = "<group>"; };
		96334EF51C8B84660083986B /* Assets.xcassets */ = {isa = PBXFileReference; lastKnownFileType = folder.assetcatalog; path = Assets.xcassets; sourceTree = "<group>"; };
		963832361B88DFD80015F710 /* Material.framework */ = {isa = PBXFileReference; explicitFileType = wrapper.framework; includeInIndex = 0; path = Material.framework; sourceTree = BUILT_PRODUCTS_DIR; };
		963FBEFC1D669510008F8512 /* Snackbar.swift */ = {isa = PBXFileReference; fileEncoding = 4; lastKnownFileType = sourcecode.swift; path = Snackbar.swift; sourceTree = "<group>"; };
		963FBF071D669D14008F8512 /* PageTabBarController.swift */ = {isa = PBXFileReference; fileEncoding = 4; lastKnownFileType = sourcecode.swift; path = PageTabBarController.swift; sourceTree = "<group>"; };
		965532281E47E388005C2792 /* SpringAnimation.swift */ = {isa = PBXFileReference; fileEncoding = 4; lastKnownFileType = sourcecode.swift; path = SpringAnimation.swift; sourceTree = "<group>"; };
		9658F2161CD6FA4700B902C1 /* IconButton.swift */ = {isa = PBXFileReference; fileEncoding = 4; lastKnownFileType = sourcecode.swift; path = IconButton.swift; sourceTree = "<group>"; };
<<<<<<< HEAD
		966016131CB2ED6C00AAB661 /* Material.framework */ = {isa = PBXFileReference; explicitFileType = wrapper.framework; includeInIndex = 0; path = Material.framework; sourceTree = BUILT_PRODUCTS_DIR; };
		9661222D1D3EC414008BB4CB /* Color.swift */ = {isa = PBXFileReference; fileEncoding = 4; lastKnownFileType = sourcecode.swift; path = Color.swift; sourceTree = "<group>"; };
=======
>>>>>>> 5e3eec6e
		966ECF291CF4C20100BB0BDF /* CollectionReusableView.swift */ = {isa = PBXFileReference; fileEncoding = 4; lastKnownFileType = sourcecode.swift; path = CollectionReusableView.swift; sourceTree = "<group>"; };
		96717B0D1DBE6AF600DA84DB /* Capture.swift */ = {isa = PBXFileReference; fileEncoding = 4; lastKnownFileType = sourcecode.swift; path = Capture.swift; sourceTree = "<group>"; };
		96717B0E1DBE6AF600DA84DB /* CaptureController.swift */ = {isa = PBXFileReference; fileEncoding = 4; lastKnownFileType = sourcecode.swift; path = CaptureController.swift; sourceTree = "<group>"; };
		96717B0F1DBE6AF600DA84DB /* CapturePreview.swift */ = {isa = PBXFileReference; fileEncoding = 4; lastKnownFileType = sourcecode.swift; path = CapturePreview.swift; sourceTree = "<group>"; };
		96717B161DBE6B1800DA84DB /* PhotoLibrary.swift */ = {isa = PBXFileReference; fileEncoding = 4; lastKnownFileType = sourcecode.swift; path = PhotoLibrary.swift; sourceTree = "<group>"; };
		96717B171DBE6B1800DA84DB /* PhotoLibraryController.swift */ = {isa = PBXFileReference; fileEncoding = 4; lastKnownFileType = sourcecode.swift; path = PhotoLibraryController.swift; sourceTree = "<group>"; };
		967A48181D0F425A00B8CEB7 /* StatusBarController.swift */ = {isa = PBXFileReference; fileEncoding = 4; lastKnownFileType = sourcecode.swift; path = StatusBarController.swift; sourceTree = "<group>"; };
		968C99461D377849000074FF /* Offset.swift */ = {isa = PBXFileReference; fileEncoding = 4; lastKnownFileType = sourcecode.swift; path = Offset.swift; sourceTree = "<group>"; };
		96A183621E0C6CE200083C30 /* FABMenu.swift */ = {isa = PBXFileReference; fileEncoding = 4; lastKnownFileType = sourcecode.swift; path = FABMenu.swift; sourceTree = "<group>"; };
		96A183641E0C6DD400083C30 /* FABMenuController.swift */ = {isa = PBXFileReference; fileEncoding = 4; lastKnownFileType = sourcecode.swift; path = FABMenuController.swift; sourceTree = "<group>"; };
		96A183661E0C6DE100083C30 /* FABToToolbarController.swift */ = {isa = PBXFileReference; fileEncoding = 4; lastKnownFileType = sourcecode.swift; path = FABToToolbarController.swift; sourceTree = "<group>"; };
		96BCB7581CB40DC500C806FE /* BottomNavigationController.swift */ = {isa = PBXFileReference; fileEncoding = 4; lastKnownFileType = sourcecode.swift; path = BottomNavigationController.swift; sourceTree = "<group>"; };
		96BCB7591CB40DC500C806FE /* BottomTabBar.swift */ = {isa = PBXFileReference; fileEncoding = 4; lastKnownFileType = sourcecode.swift; path = BottomTabBar.swift; sourceTree = "<group>"; };
		96BCB75D1CB40DC500C806FE /* Card.swift */ = {isa = PBXFileReference; fileEncoding = 4; lastKnownFileType = sourcecode.swift; path = Card.swift; sourceTree = "<group>"; };
		96BCB75F1CB40DC500C806FE /* FABButton.swift */ = {isa = PBXFileReference; fileEncoding = 4; lastKnownFileType = sourcecode.swift; path = FABButton.swift; sourceTree = "<group>"; };
		96BCB7601CB40DC500C806FE /* FlatButton.swift */ = {isa = PBXFileReference; fileEncoding = 4; lastKnownFileType = sourcecode.swift; path = FlatButton.swift; sourceTree = "<group>"; };
		96BCB7611CB40DC500C806FE /* Grid.swift */ = {isa = PBXFileReference; fileEncoding = 4; lastKnownFileType = sourcecode.swift; path = Grid.swift; sourceTree = "<group>"; };
		96BCB7621CB40DC500C806FE /* ImageCard.swift */ = {isa = PBXFileReference; fileEncoding = 4; lastKnownFileType = sourcecode.swift; path = ImageCard.swift; sourceTree = "<group>"; };
		96BCB7631CB40DC500C806FE /* Material+Obj-C.swift */ = {isa = PBXFileReference; fileEncoding = 4; lastKnownFileType = sourcecode.swift; path = "Material+Obj-C.swift"; sourceTree = "<group>"; };
		96BCB7641CB40DC500C806FE /* Material+String.swift */ = {isa = PBXFileReference; fileEncoding = 4; lastKnownFileType = sourcecode.swift; path = "Material+String.swift"; sourceTree = "<group>"; };
		96BCB7651CB40DC500C806FE /* Material+UIFont.swift */ = {isa = PBXFileReference; fileEncoding = 4; lastKnownFileType = sourcecode.swift; path = "Material+UIFont.swift"; sourceTree = "<group>"; };
		96BCB76C1CB40DC500C806FE /* Material+UIImage.swift */ = {isa = PBXFileReference; fileEncoding = 4; lastKnownFileType = sourcecode.swift; path = "Material+UIImage.swift"; sourceTree = "<group>"; };
		96BCB76D1CB40DC500C806FE /* Animation.swift */ = {isa = PBXFileReference; fileEncoding = 4; lastKnownFileType = sourcecode.swift; path = Animation.swift; sourceTree = "<group>"; };
		96BCB76F1CB40DC500C806FE /* Border.swift */ = {isa = PBXFileReference; fileEncoding = 4; lastKnownFileType = sourcecode.swift; path = Border.swift; sourceTree = "<group>"; };
		96BCB7701CB40DC500C806FE /* Button.swift */ = {isa = PBXFileReference; fileEncoding = 4; lastKnownFileType = sourcecode.swift; path = Button.swift; sourceTree = "<group>"; };
		96BCB7711CB40DC500C806FE /* CollectionView.swift */ = {isa = PBXFileReference; fileEncoding = 4; lastKnownFileType = sourcecode.swift; path = CollectionView.swift; sourceTree = "<group>"; };
		96BCB7721CB40DC500C806FE /* CollectionViewCell.swift */ = {isa = PBXFileReference; fileEncoding = 4; lastKnownFileType = sourcecode.swift; path = CollectionViewCell.swift; sourceTree = "<group>"; };
		96BCB7751CB40DC500C806FE /* CollectionViewLayout.swift */ = {isa = PBXFileReference; fileEncoding = 4; lastKnownFileType = sourcecode.swift; path = CollectionViewLayout.swift; sourceTree = "<group>"; };
		96BCB7761CB40DC500C806FE /* Color.swift */ = {isa = PBXFileReference; fileEncoding = 4; lastKnownFileType = sourcecode.swift; path = Color.swift; sourceTree = "<group>"; };
		96BCB7771CB40DC500C806FE /* DataSourceItem.swift */ = {isa = PBXFileReference; fileEncoding = 4; lastKnownFileType = sourcecode.swift; path = DataSourceItem.swift; sourceTree = "<group>"; };
		96BCB7781CB40DC500C806FE /* Depth.swift */ = {isa = PBXFileReference; fileEncoding = 4; lastKnownFileType = sourcecode.swift; path = Depth.swift; sourceTree = "<group>"; };
		96BCB7791CB40DC500C806FE /* Device.swift */ = {isa = PBXFileReference; fileEncoding = 4; lastKnownFileType = sourcecode.swift; path = Device.swift; sourceTree = "<group>"; };
		96BCB77A1CB40DC500C806FE /* EdgeInsets.swift */ = {isa = PBXFileReference; fileEncoding = 4; lastKnownFileType = sourcecode.swift; path = EdgeInsets.swift; sourceTree = "<group>"; };
		96BCB77B1CB40DC500C806FE /* Font.swift */ = {isa = PBXFileReference; fileEncoding = 4; lastKnownFileType = sourcecode.swift; path = Font.swift; sourceTree = "<group>"; };
		96BCB77C1CB40DC500C806FE /* Gravity.swift */ = {isa = PBXFileReference; fileEncoding = 4; lastKnownFileType = sourcecode.swift; path = Gravity.swift; sourceTree = "<group>"; };
		96BCB77D1CB40DC500C806FE /* Icon.swift */ = {isa = PBXFileReference; fileEncoding = 4; lastKnownFileType = sourcecode.swift; path = Icon.swift; sourceTree = "<group>"; };
		96BCB7801CB40DC500C806FE /* Layer.swift */ = {isa = PBXFileReference; fileEncoding = 4; lastKnownFileType = sourcecode.swift; path = Layer.swift; sourceTree = "<group>"; };
		96BCB7811CB40DC500C806FE /* Layout.swift */ = {isa = PBXFileReference; fileEncoding = 4; lastKnownFileType = sourcecode.swift; path = Layout.swift; sourceTree = "<group>"; };
		96BCB7821CB40DC500C806FE /* PulseAnimation.swift */ = {isa = PBXFileReference; fileEncoding = 4; lastKnownFileType = sourcecode.swift; path = PulseAnimation.swift; sourceTree = "<group>"; };
		96BCB7841CB40DC500C806FE /* PulseView.swift */ = {isa = PBXFileReference; fileEncoding = 4; lastKnownFileType = sourcecode.swift; path = PulseView.swift; sourceTree = "<group>"; };
		96BCB7851CB40DC500C806FE /* CornerRadius.swift */ = {isa = PBXFileReference; fileEncoding = 4; lastKnownFileType = sourcecode.swift; path = CornerRadius.swift; sourceTree = "<group>"; };
		96BCB7861CB40DC500C806FE /* Shape.swift */ = {isa = PBXFileReference; fileEncoding = 4; lastKnownFileType = sourcecode.swift; path = Shape.swift; sourceTree = "<group>"; };
		96BCB7871CB40DC500C806FE /* InterimSpace.swift */ = {isa = PBXFileReference; fileEncoding = 4; lastKnownFileType = sourcecode.swift; path = InterimSpace.swift; sourceTree = "<group>"; };
		96BCB7881CB40DC500C806FE /* Switch.swift */ = {isa = PBXFileReference; fileEncoding = 4; lastKnownFileType = sourcecode.swift; path = Switch.swift; sourceTree = "<group>"; };
		96BCB7891CB40DC500C806FE /* TableViewCell.swift */ = {isa = PBXFileReference; fileEncoding = 4; lastKnownFileType = sourcecode.swift; path = TableViewCell.swift; sourceTree = "<group>"; };
		96BCB78C1CB40DC500C806FE /* View.swift */ = {isa = PBXFileReference; fileEncoding = 4; lastKnownFileType = sourcecode.swift; path = View.swift; sourceTree = "<group>"; };
		96BCB78E1CB40DC500C806FE /* Menu.swift */ = {isa = PBXFileReference; fileEncoding = 4; indentWidth = 4; lastKnownFileType = sourcecode.swift; path = Menu.swift; sourceTree = "<group>"; tabWidth = 4; };
		96BCB7901CB40DC500C806FE /* NavigationBar.swift */ = {isa = PBXFileReference; fileEncoding = 4; lastKnownFileType = sourcecode.swift; path = NavigationBar.swift; sourceTree = "<group>"; };
		96BCB7911CB40DC500C806FE /* NavigationController.swift */ = {isa = PBXFileReference; fileEncoding = 4; lastKnownFileType = sourcecode.swift; path = NavigationController.swift; sourceTree = "<group>"; };
		96BCB7921CB40DC500C806FE /* NavigationItem.swift */ = {isa = PBXFileReference; fileEncoding = 4; lastKnownFileType = sourcecode.swift; path = NavigationItem.swift; sourceTree = "<group>"; };
		96BCB7931CB40DC500C806FE /* RaisedButton.swift */ = {isa = PBXFileReference; fileEncoding = 4; lastKnownFileType = sourcecode.swift; path = RaisedButton.swift; sourceTree = "<group>"; };
		96BCB7941CB40DC500C806FE /* RobotoFont.swift */ = {isa = PBXFileReference; fileEncoding = 4; lastKnownFileType = sourcecode.swift; path = RobotoFont.swift; sourceTree = "<group>"; };
		96BCB7951CB40DC500C806FE /* SearchBar.swift */ = {isa = PBXFileReference; fileEncoding = 4; lastKnownFileType = sourcecode.swift; path = SearchBar.swift; sourceTree = "<group>"; };
		96BCB7961CB40DC500C806FE /* SearchBarController.swift */ = {isa = PBXFileReference; fileEncoding = 4; lastKnownFileType = sourcecode.swift; path = SearchBarController.swift; sourceTree = "<group>"; };
		96BCB7971CB40DC500C806FE /* NavigationDrawerController.swift */ = {isa = PBXFileReference; fileEncoding = 4; lastKnownFileType = sourcecode.swift; path = NavigationDrawerController.swift; sourceTree = "<group>"; };
		96BCB7981CB40DC500C806FE /* Bar.swift */ = {isa = PBXFileReference; fileEncoding = 4; lastKnownFileType = sourcecode.swift; path = Bar.swift; sourceTree = "<group>"; };
		96BCB7991CB40DC500C806FE /* RootController.swift */ = {isa = PBXFileReference; fileEncoding = 4; lastKnownFileType = sourcecode.swift; path = RootController.swift; sourceTree = "<group>"; };
		96BCB79A1CB40DC500C806FE /* TabBar.swift */ = {isa = PBXFileReference; fileEncoding = 4; lastKnownFileType = sourcecode.swift; path = TabBar.swift; sourceTree = "<group>"; };
		96BCB79C1CB40DC500C806FE /* TextField.swift */ = {isa = PBXFileReference; fileEncoding = 4; lastKnownFileType = sourcecode.swift; path = TextField.swift; sourceTree = "<group>"; };
		96BCB79D1CB40DC500C806FE /* TextStorage.swift */ = {isa = PBXFileReference; fileEncoding = 4; lastKnownFileType = sourcecode.swift; path = TextStorage.swift; sourceTree = "<group>"; };
		96BCB79E1CB40DC500C806FE /* TextView.swift */ = {isa = PBXFileReference; fileEncoding = 4; lastKnownFileType = sourcecode.swift; path = TextView.swift; sourceTree = "<group>"; };
		96BCB79F1CB40DC500C806FE /* Toolbar.swift */ = {isa = PBXFileReference; fileEncoding = 4; lastKnownFileType = sourcecode.swift; path = Toolbar.swift; sourceTree = "<group>"; };
		96BCB7A01CB40DC500C806FE /* ToolbarController.swift */ = {isa = PBXFileReference; fileEncoding = 4; lastKnownFileType = sourcecode.swift; path = ToolbarController.swift; sourceTree = "<group>"; };
		96BCB7EE1CB40DE900C806FE /* Roboto-Bold.ttf */ = {isa = PBXFileReference; lastKnownFileType = file; path = "Roboto-Bold.ttf"; sourceTree = "<group>"; };
		96BCB7EF1CB40DE900C806FE /* Roboto-Light.ttf */ = {isa = PBXFileReference; lastKnownFileType = file; path = "Roboto-Light.ttf"; sourceTree = "<group>"; };
		96BCB7F01CB40DE900C806FE /* Roboto-Medium.ttf */ = {isa = PBXFileReference; lastKnownFileType = file; path = "Roboto-Medium.ttf"; sourceTree = "<group>"; };
		96BCB7F11CB40DE900C806FE /* Roboto-Regular.ttf */ = {isa = PBXFileReference; lastKnownFileType = file; path = "Roboto-Regular.ttf"; sourceTree = "<group>"; };
		96BCB7F21CB40DE900C806FE /* Roboto-Thin.ttf */ = {isa = PBXFileReference; lastKnownFileType = file; path = "Roboto-Thin.ttf"; sourceTree = "<group>"; };
		96C1C8801D42C62800E6608F /* Material+Array.swift */ = {isa = PBXFileReference; fileEncoding = 4; lastKnownFileType = sourcecode.swift; path = "Material+Array.swift"; sourceTree = "<group>"; };
		96D88BFC1C1328D800B91418 /* Info.plist */ = {isa = PBXFileReference; fileEncoding = 4; lastKnownFileType = text.plist.xml; path = Info.plist; sourceTree = "<group>"; };
		96D88BFD1C1328D800B91418 /* LICENSE */ = {isa = PBXFileReference; fileEncoding = 4; lastKnownFileType = text; path = LICENSE; sourceTree = "<group>"; };
		96D88C091C1328D800B91418 /* Material.h */ = {isa = PBXFileReference; fileEncoding = 4; lastKnownFileType = sourcecode.c.h; path = Material.h; sourceTree = "<group>"; };
		96E3C3931D397AE90086A024 /* Material+UIView.swift */ = {isa = PBXFileReference; fileEncoding = 4; lastKnownFileType = sourcecode.swift; path = "Material+UIView.swift"; sourceTree = "<group>"; };
		96E3C39D1D3A1D0C0086A024 /* BasicAnimation.swift */ = {isa = PBXFileReference; fileEncoding = 4; lastKnownFileType = sourcecode.swift; path = BasicAnimation.swift; sourceTree = "<group>"; };
		96F1DC871D654FDF0025F925 /* Material+CALayer.swift */ = {isa = PBXFileReference; fileEncoding = 4; lastKnownFileType = sourcecode.swift; path = "Material+CALayer.swift"; sourceTree = "<group>"; };
/* End PBXFileReference section */

/* Begin PBXFrameworksBuildPhase section */
		963832321B88DFD80015F710 /* Frameworks */ = {
			isa = PBXFrameworksBuildPhase;
			buildActionMask = 2147483647;
			files = (
			);
			runOnlyForDeploymentPostprocessing = 0;
		};
<<<<<<< HEAD
		9660160F1CB2ED6C00AAB661 /* Frameworks */ = {
			isa = PBXFrameworksBuildPhase;
			buildActionMask = 2147483647;
			files = (
			);
			runOnlyForDeploymentPostprocessing = 0;
		};
=======
>>>>>>> 5e3eec6e
/* End PBXFrameworksBuildPhase section */

/* Begin PBXGroup section */
		9602F00C1DA1163000F3FB79 /* Grid */ = {
			isa = PBXGroup;
			children = (
				96BCB7611CB40DC500C806FE /* Grid.swift */,
			);
			name = Grid;
			sourceTree = "<group>";
		};
		96090B031D9D709E00709CA6 /* TextField */ = {
			isa = PBXGroup;
			children = (
				96BCB79C1CB40DC500C806FE /* TextField.swift */,
				961F18E71CD93E3E008927C5 /* ErrorTextField.swift */,
			);
			name = TextField;
			sourceTree = "<group>";
		};
		9617306E1E16EFE300A9A297 /* BottomSheet */ = {
			isa = PBXGroup;
			children = (
				961730711E16F00C00A9A297 /* BottomSheetController.swift */,
			);
			name = BottomSheet;
			sourceTree = "<group>";
		};
		961DED441DCC40AC00F425B6 /* Editor */ = {
			isa = PBXGroup;
			children = (
				961DED451DCC40C500F425B6 /* Editor.swift */,
				961DED4A1DCC546100F425B6 /* EditorController.swift */,
			);
			name = Editor;
			sourceTree = "<group>";
		};
		961E6BDD1DDA2A7E004E6C93 /* Application */ = {
			isa = PBXGroup;
			children = (
				961E6BDE1DDA2A95004E6C93 /* Application.swift */,
			);
			name = Application;
			sourceTree = "<group>";
		};
		961E6BE01DDA2ADD004E6C93 /* Screen */ = {
			isa = PBXGroup;
			children = (
				961E6BE11DDA2AF3004E6C93 /* Screen.swift */,
			);
			name = Screen;
			sourceTree = "<group>";
		};
		961E6BEF1DDA4B04004E6C93 /* NavigationDrawer */ = {
			isa = PBXGroup;
			children = (
				96BCB7971CB40DC500C806FE /* NavigationDrawerController.swift */,
			);
			name = NavigationDrawer;
			sourceTree = "<group>";
		};
		96230AB61D6A51FD00AF47DC /* Divider */ = {
			isa = PBXGroup;
			children = (
				96230AB71D6A520C00AF47DC /* Divider.swift */,
			);
			name = Divider;
			sourceTree = "<group>";
		};
		96264BE41D833C8400576F37 /* Bar */ = {
			isa = PBXGroup;
			children = (
				96BCB7981CB40DC500C806FE /* Bar.swift */,
			);
			name = Bar;
			sourceTree = "<group>";
		};
		9626CA951DAB5370003E2611 /* Root */ = {
			isa = PBXGroup;
			children = (
				9626CA961DAB53A8003E2611 /* Display.swift */,
				96BCB7991CB40DC500C806FE /* RootController.swift */,
			);
			name = Root;
			sourceTree = "<group>";
		};
		9626CBCC1DADA5F1003E2611 /* Height */ = {
			isa = PBXGroup;
			children = (
				9626CB9A1DAD3D1D003E2611 /* HeightPreset.swift */,
			);
			name = Height;
			sourceTree = "<group>";
		};
		962DDD071D6FBBB7001C307C /* Page */ = {
			isa = PBXGroup;
			children = (
				963FBF071D669D14008F8512 /* PageTabBarController.swift */,
			);
			name = Page;
			sourceTree = "<group>";
		};
		962DDD081D6FBBD0001C307C /* BottomTabBar */ = {
			isa = PBXGroup;
			children = (
				96BCB7591CB40DC500C806FE /* BottomTabBar.swift */,
				96BCB7581CB40DC500C806FE /* BottomNavigationController.swift */,
			);
			name = BottomTabBar;
			sourceTree = "<group>";
		};
		96328B8F1E05B69A009A4C90 /* Reminders */ = {
			isa = PBXGroup;
			children = (
				96328B901E05B6B5009A4C90 /* Reminders.swift */,
				96328B921E05B6E5009A4C90 /* RemindersController.swift */,
			);
			name = Reminders;
			sourceTree = "<group>";
		};
		96328B9A1E05C135009A4C90 /* Data */ = {
			isa = PBXGroup;
			children = (
				96BCB7771CB40DC500C806FE /* DataSourceItem.swift */,
			);
			name = Data;
			sourceTree = "<group>";
		};
		9638322C1B88DFD80015F710 = {
			isa = PBXGroup;
			children = (
				96D88BF41C1328D800B91418 /* Sources */,
				963832371B88DFD80015F710 /* Products */,
			);
			sourceTree = "<group>";
		};
		963832371B88DFD80015F710 /* Products */ = {
			isa = PBXGroup;
			children = (
				963832361B88DFD80015F710 /* Material.framework */,
<<<<<<< HEAD
				966016131CB2ED6C00AAB661 /* Material.framework */,
=======
>>>>>>> 5e3eec6e
			);
			name = Products;
			sourceTree = "<group>";
		};
		963FBEFB1D6694E8008F8512 /* Snackbar */ = {
			isa = PBXGroup;
			children = (
				963FBEFC1D669510008F8512 /* Snackbar.swift */,
				961EFC571D738FF600E84652 /* SnackbarController.swift */,
			);
			name = Snackbar;
			sourceTree = "<group>";
		};
		963FBF001D66964F008F8512 /* Toolbar */ = {
			isa = PBXGroup;
			children = (
				96BCB79F1CB40DC500C806FE /* Toolbar.swift */,
				96BCB7A01CB40DC500C806FE /* ToolbarController.swift */,
			);
			name = Toolbar;
			sourceTree = "<group>";
		};
		963FBF011D6696AB008F8512 /* TabBar */ = {
			isa = PBXGroup;
			children = (
				96BCB79A1CB40DC500C806FE /* TabBar.swift */,
			);
			name = TabBar;
			sourceTree = "<group>";
		};
		963FBF021D6696D0008F8512 /* Menu */ = {
			isa = PBXGroup;
			children = (
				96BCB78E1CB40DC500C806FE /* Menu.swift */,
				96A183621E0C6CE200083C30 /* FABMenu.swift */,
				96A183641E0C6DD400083C30 /* FABMenuController.swift */,
				96A183661E0C6DE100083C30 /* FABToToolbarController.swift */,
			);
			name = Menu;
			sourceTree = "<group>";
		};
		963FBF031D6696EF008F8512 /* SearchBar */ = {
			isa = PBXGroup;
			children = (
				96BCB7951CB40DC500C806FE /* SearchBar.swift */,
				96BCB7961CB40DC500C806FE /* SearchBarController.swift */,
			);
			name = SearchBar;
			sourceTree = "<group>";
		};
		966ECF2B1CF4C21B00BB0BDF /* Table */ = {
			isa = PBXGroup;
			children = (
				96BCB7891CB40DC500C806FE /* TableViewCell.swift */,
				96328B961E05C0BB009A4C90 /* TableView.swift */,
				96328B981E05C0CE009A4C90 /* TableViewController.swift */,
			);
			name = Table;
			sourceTree = "<group>";
		};
		96717B0C1DBE6AF600DA84DB /* Capture */ = {
			isa = PBXGroup;
			children = (
				96717B0D1DBE6AF600DA84DB /* Capture.swift */,
				96717B0F1DBE6AF600DA84DB /* CapturePreview.swift */,
				96717B0E1DBE6AF600DA84DB /* CaptureController.swift */,
			);
			path = Capture;
			sourceTree = "<group>";
		};
		96717B151DBE6B1800DA84DB /* Photos */ = {
			isa = PBXGroup;
			children = (
				96717B161DBE6B1800DA84DB /* PhotoLibrary.swift */,
				96717B171DBE6B1800DA84DB /* PhotoLibraryController.swift */,
			);
			path = Photos;
			sourceTree = "<group>";
		};
		967A48171D0F424B00B8CEB7 /* StatusBar */ = {
			isa = PBXGroup;
			children = (
				967A48181D0F425A00B8CEB7 /* StatusBarController.swift */,
			);
			name = StatusBar;
			sourceTree = "<group>";
		};
		968C99421D36EC9E000074FF /* Switch */ = {
			isa = PBXGroup;
			children = (
				96BCB7881CB40DC500C806FE /* Switch.swift */,
			);
			name = Switch;
			sourceTree = "<group>";
		};
		96BCB7571CB40DC500C806FE /* iOS */ = {
			isa = PBXGroup;
			children = (
				96BCB8091CB4107700C806FE /* Animation */,
				961E6BDD1DDA2A7E004E6C93 /* Application */,
				96264BE41D833C8400576F37 /* Bar */,
				9617306E1E16EFE300A9A297 /* BottomSheet */,
				962DDD081D6FBBD0001C307C /* BottomTabBar */,
				96BCB8031CB40F4B00C806FE /* Button */,
				96BCB8021CB40F3B00C806FE /* Card */,
				96717B0C1DBE6AF600DA84DB /* Capture */,
				96BCB8051CB40F9C00C806FE /* Collection */,
				96BCB8001CB40F0300C806FE /* Color */,
				96328B9A1E05C135009A4C90 /* Data */,
				96BCB80B1CB410CC00C806FE /* Device */,
				96230AB61D6A51FD00AF47DC /* Divider */,
				961DED441DCC40AC00F425B6 /* Editor */,
				96BCB80A1CB410A100C806FE /* Extension */,
				96BCB8071CB4101C00C806FE /* Font */,
				9602F00C1DA1163000F3FB79 /* Grid */,
				9626CBCC1DADA5F1003E2611 /* Height */,
				96BCB8081CB4105E00C806FE /* Icon */,
				96BCB80D1CB410FD00C806FE /* Layer */,
				96BCB8041CB40F6C00C806FE /* Layout */,
				963FBF021D6696D0008F8512 /* Menu */,
				96BCB8011CB40F1700C806FE /* Navigation */,
				961E6BEF1DDA4B04004E6C93 /* NavigationDrawer */,
				962DDD071D6FBBB7001C307C /* Page */,
				96717B151DBE6B1800DA84DB /* Photos */,
				96328B8F1E05B69A009A4C90 /* Reminders */,
				9626CA951DAB5370003E2611 /* Root */,
				961E6BE01DDA2ADD004E6C93 /* Screen */,
				963FBF031D6696EF008F8512 /* SearchBar */,
				963FBEFB1D6694E8008F8512 /* Snackbar */,
				967A48171D0F424B00B8CEB7 /* StatusBar */,
				968C99421D36EC9E000074FF /* Switch */,
				963FBF011D6696AB008F8512 /* TabBar */,
				966ECF2B1CF4C21B00BB0BDF /* Table */,
				96090B031D9D709E00709CA6 /* TextField */,
				96BCB80E1CB4110E00C806FE /* TextView */,
				963FBF001D66964F008F8512 /* Toolbar */,
				96BCB8061CB40FD000C806FE /* Type */,
				96BCB80C1CB410DD00C806FE /* View */,
			);
			path = iOS;
			sourceTree = "<group>";
		};
		96BCB7EC1CB40DE900C806FE /* Font */ = {
			isa = PBXGroup;
			children = (
				96BCB7ED1CB40DE900C806FE /* Roboto */,
			);
			path = Font;
			sourceTree = "<group>";
		};
		96BCB7ED1CB40DE900C806FE /* Roboto */ = {
			isa = PBXGroup;
			children = (
				96BCB7EE1CB40DE900C806FE /* Roboto-Bold.ttf */,
				96BCB7EF1CB40DE900C806FE /* Roboto-Light.ttf */,
				96BCB7F01CB40DE900C806FE /* Roboto-Medium.ttf */,
				96BCB7F11CB40DE900C806FE /* Roboto-Regular.ttf */,
				96BCB7F21CB40DE900C806FE /* Roboto-Thin.ttf */,
			);
			path = Roboto;
			sourceTree = "<group>";
		};
		96BCB8001CB40F0300C806FE /* Color */ = {
			isa = PBXGroup;
			children = (
				96BCB7761CB40DC500C806FE /* Color.swift */,
			);
			name = Color;
			sourceTree = "<group>";
		};
		96BCB8011CB40F1700C806FE /* Navigation */ = {
			isa = PBXGroup;
			children = (
				96BCB7901CB40DC500C806FE /* NavigationBar.swift */,
				96BCB7911CB40DC500C806FE /* NavigationController.swift */,
				96BCB7921CB40DC500C806FE /* NavigationItem.swift */,
			);
			name = Navigation;
			sourceTree = "<group>";
		};
		96BCB8021CB40F3B00C806FE /* Card */ = {
			isa = PBXGroup;
			children = (
				96BCB75D1CB40DC500C806FE /* Card.swift */,
				96BCB7621CB40DC500C806FE /* ImageCard.swift */,
				9631A7C01D95E3AC00CFB109 /* PresenterCard.swift */,
				961730591E145DE900A9A297 /* CollectionViewCard.swift */,
			);
			name = Card;
			sourceTree = "<group>";
		};
		96BCB8031CB40F4B00C806FE /* Button */ = {
			isa = PBXGroup;
			children = (
				96BCB7701CB40DC500C806FE /* Button.swift */,
				96BCB75F1CB40DC500C806FE /* FABButton.swift */,
				96BCB7601CB40DC500C806FE /* FlatButton.swift */,
				96BCB7931CB40DC500C806FE /* RaisedButton.swift */,
				9658F2161CD6FA4700B902C1 /* IconButton.swift */,
			);
			name = Button;
			sourceTree = "<group>";
		};
		96BCB8041CB40F6C00C806FE /* Layout */ = {
			isa = PBXGroup;
			children = (
				96BCB7811CB40DC500C806FE /* Layout.swift */,
			);
			name = Layout;
			sourceTree = "<group>";
		};
		96BCB8051CB40F9C00C806FE /* Collection */ = {
			isa = PBXGroup;
			children = (
				96BCB7721CB40DC500C806FE /* CollectionViewCell.swift */,
				966ECF291CF4C20100BB0BDF /* CollectionReusableView.swift */,
				96BCB7711CB40DC500C806FE /* CollectionView.swift */,
				96BCB7751CB40DC500C806FE /* CollectionViewLayout.swift */,
				96328B791E020A41009A4C90 /* CollectionViewController.swift */,
			);
			name = Collection;
			sourceTree = "<group>";
		};
		96BCB8061CB40FD000C806FE /* Type */ = {
			isa = PBXGroup;
			children = (
				96BCB76F1CB40DC500C806FE /* Border.swift */,
				96BCB7871CB40DC500C806FE /* InterimSpace.swift */,
				96BCB7781CB40DC500C806FE /* Depth.swift */,
				96BCB77A1CB40DC500C806FE /* EdgeInsets.swift */,
				96BCB77C1CB40DC500C806FE /* Gravity.swift */,
				96BCB7851CB40DC500C806FE /* CornerRadius.swift */,
				96BCB7861CB40DC500C806FE /* Shape.swift */,
				968C99461D377849000074FF /* Offset.swift */,
			);
			name = Type;
			sourceTree = "<group>";
		};
		96BCB8071CB4101C00C806FE /* Font */ = {
			isa = PBXGroup;
			children = (
				96BCB77B1CB40DC500C806FE /* Font.swift */,
				96BCB7941CB40DC500C806FE /* RobotoFont.swift */,
				9628645E1D540AF300690B69 /* DynamicFontType.swift */,
			);
			name = Font;
			sourceTree = "<group>";
		};
		96BCB8081CB4105E00C806FE /* Icon */ = {
			isa = PBXGroup;
			children = (
				96BCB77D1CB40DC500C806FE /* Icon.swift */,
			);
			name = Icon;
			sourceTree = "<group>";
		};
		96BCB8091CB4107700C806FE /* Animation */ = {
			isa = PBXGroup;
			children = (
				96BCB76D1CB40DC500C806FE /* Animation.swift */,
				96E3C39D1D3A1D0C0086A024 /* BasicAnimation.swift */,
				96BCB7821CB40DC500C806FE /* PulseAnimation.swift */,
				965532281E47E388005C2792 /* SpringAnimation.swift */,
			);
			name = Animation;
			sourceTree = "<group>";
		};
		96BCB80A1CB410A100C806FE /* Extension */ = {
			isa = PBXGroup;
			children = (
				96BCB7631CB40DC500C806FE /* Material+Obj-C.swift */,
				96E3C3931D397AE90086A024 /* Material+UIView.swift */,
				96F1DC871D654FDF0025F925 /* Material+CALayer.swift */,
				96BCB7641CB40DC500C806FE /* Material+String.swift */,
				96BCB7651CB40DC500C806FE /* Material+UIFont.swift */,
				96BCB76C1CB40DC500C806FE /* Material+UIImage.swift */,
				96C1C8801D42C62800E6608F /* Material+Array.swift */,
				962864591D53FE3E00690B69 /* Material+UIWindow.swift */,
			);
			name = Extension;
			sourceTree = "<group>";
		};
		96BCB80B1CB410CC00C806FE /* Device */ = {
			isa = PBXGroup;
			children = (
				96BCB7791CB40DC500C806FE /* Device.swift */,
			);
			name = Device;
			sourceTree = "<group>";
		};
		96BCB80C1CB410DD00C806FE /* View */ = {
			isa = PBXGroup;
			children = (
				96BCB78C1CB40DC500C806FE /* View.swift */,
				96BCB7841CB40DC500C806FE /* PulseView.swift */,
			);
			name = View;
			sourceTree = "<group>";
		};
		96BCB80D1CB410FD00C806FE /* Layer */ = {
			isa = PBXGroup;
			children = (
				96BCB7801CB40DC500C806FE /* Layer.swift */,
			);
			name = Layer;
			sourceTree = "<group>";
		};
		96BCB80E1CB4110E00C806FE /* TextView */ = {
			isa = PBXGroup;
			children = (
				961276621DCD8B1800A7D920 /* CharacterAttribute.swift */,
				96BCB79D1CB40DC500C806FE /* TextStorage.swift */,
				96BCB79E1CB40DC500C806FE /* TextView.swift */,
			);
			name = TextView;
			sourceTree = "<group>";
		};
		96D88BF41C1328D800B91418 /* Sources */ = {
			isa = PBXGroup;
			children = (
				96D88BFD1C1328D800B91418 /* LICENSE */,
				96D88BFC1C1328D800B91418 /* Info.plist */,
				96D88C091C1328D800B91418 /* Material.h */,
				96334EF51C8B84660083986B /* Assets.xcassets */,
				96BCB7EC1CB40DE900C806FE /* Font */,
				96BCB7571CB40DC500C806FE /* iOS */,
			);
			path = Sources;
			sourceTree = "<group>";
		};
/* End PBXGroup section */

/* Begin PBXHeadersBuildPhase section */
		963832331B88DFD80015F710 /* Headers */ = {
			isa = PBXHeadersBuildPhase;
			buildActionMask = 2147483647;
			files = (
				96D88C321C1328D800B91418 /* Material.h in Headers */,
				96BCB8111CB4115200C806FE /* Animation.swift in Headers */,
				96BCB8141CB4115200C806FE /* PulseAnimation.swift in Headers */,
				96BCB8151CB4115200C806FE /* FABButton.swift in Headers */,
				96BCB8161CB4115200C806FE /* FlatButton.swift in Headers */,
				96BCB8171CB4115200C806FE /* Button.swift in Headers */,
				96BCB8181CB4115200C806FE /* RaisedButton.swift in Headers */,
				96BCB81E1CB4115200C806FE /* DataSourceItem.swift in Headers */,
				96BCB81F1CB4115200C806FE /* CollectionView.swift in Headers */,
				96BCB8201CB4115200C806FE /* CollectionViewCell.swift in Headers */,
				96BCB8231CB4115200C806FE /* CollectionViewLayout.swift in Headers */,
				96BCB8241CB4115200C806FE /* TableViewCell.swift in Headers */,
				96BCB8251CB4115200C806FE /* Color.swift in Headers */,
				96BCB8261CB4115200C806FE /* Device.swift in Headers */,
				96BCB8271CB4115200C806FE /* Material+Obj-C.swift in Headers */,
				96BCB8281CB4115200C806FE /* Material+String.swift in Headers */,
				96BCB8291CB4115200C806FE /* Material+UIFont.swift in Headers */,
				96BCB8301CB4115200C806FE /* Material+UIImage.swift in Headers */,
				96BCB8311CB4115200C806FE /* Font.swift in Headers */,
				96BCB8321CB4115200C806FE /* RobotoFont.swift in Headers */,
				96BCB8331CB4115200C806FE /* Icon.swift in Headers */,
				96BCB8341CB4115200C806FE /* Layer.swift in Headers */,
				96BCB8361CB4115200C806FE /* Grid.swift in Headers */,
				96BCB8371CB4115200C806FE /* Layout.swift in Headers */,
				96BCB83B1CB4115200C806FE /* NavigationDrawerController.swift in Headers */,
				96BCB83C1CB4115200C806FE /* Bar.swift in Headers */,
				96BCB83D1CB4115200C806FE /* RootController.swift in Headers */,
				96BCB83F1CB4115200C806FE /* Menu.swift in Headers */,
				96BCB8441CB4115200C806FE /* BottomNavigationController.swift in Headers */,
				96BCB8451CB4115200C806FE /* BottomTabBar.swift in Headers */,
				96BCB8461CB4115200C806FE /* NavigationBar.swift in Headers */,
				96BCB8471CB4115200C806FE /* NavigationController.swift in Headers */,
				96BCB8481CB4115200C806FE /* NavigationItem.swift in Headers */,
				96BCB84A1CB4115200C806FE /* TextField.swift in Headers */,
				96BCB84B1CB4115200C806FE /* TextStorage.swift in Headers */,
				96BCB84C1CB4115200C806FE /* TextView.swift in Headers */,
				96BCB84D1CB4115200C806FE /* Border.swift in Headers */,
				96BCB84E1CB4115200C806FE /* InterimSpace.swift in Headers */,
				96BCB84F1CB4115200C806FE /* Depth.swift in Headers */,
				96BCB8501CB4115200C806FE /* EdgeInsets.swift in Headers */,
				96BCB8511CB4115200C806FE /* Gravity.swift in Headers */,
				96BCB8521CB4115200C806FE /* CornerRadius.swift in Headers */,
				96BCB8531CB4115200C806FE /* Shape.swift in Headers */,
				96BCB8551CB4115200C806FE /* PulseView.swift in Headers */,
				96BCB8561CB4115200C806FE /* Switch.swift in Headers */,
				96BCB8571CB4115200C806FE /* View.swift in Headers */,
				96E3C3951D3A1CC20086A024 /* IconButton.swift in Headers */,
				96E3C3961D3A1CC20086A024 /* CollectionReusableView.swift in Headers */,
				96E3C3971D3A1CC20086A024 /* Material+UIView.swift in Headers */,
				96E3C3991D3A1CC20086A024 /* StatusBarController.swift in Headers */,
				96E3C39A1D3A1CC20086A024 /* ErrorTextField.swift in Headers */,
				96E3C39C1D3A1CC20086A024 /* Offset.swift in Headers */,
				9697F7BC1D8F2572004741EC /* BasicAnimation.swift in Headers */,
				9697F7BF1D8F2572004741EC /* Divider.swift in Headers */,
				9697F7C01D8F2572004741EC /* Material+CALayer.swift in Headers */,
				9697F7C11D8F2572004741EC /* Material+Array.swift in Headers */,
				9697F7C21D8F2572004741EC /* Material+UIWindow.swift in Headers */,
				9697F7C31D8F2572004741EC /* DynamicFontType.swift in Headers */,
				9697F7CB1D8F2573004741EC /* Snackbar.swift in Headers */,
				9697F7CC1D8F2573004741EC /* SnackbarController.swift in Headers */,
				9617B07D1DFCA8CF00410F8F /* Application.swift in Headers */,
				9617B07E1DFCA8CF00410F8F /* Card.swift in Headers */,
				9617B07F1DFCA8CF00410F8F /* ImageCard.swift in Headers */,
				9617B0801DFCA8CF00410F8F /* PresenterCard.swift in Headers */,
				9617B0811DFCA8CF00410F8F /* Capture.swift in Headers */,
				9617B0821DFCA8CF00410F8F /* CapturePreview.swift in Headers */,
				9617B0831DFCA8CF00410F8F /* CaptureController.swift in Headers */,
				9617B0841DFCA8CF00410F8F /* Editor.swift in Headers */,
				9617B0851DFCA8CF00410F8F /* EditorController.swift in Headers */,
				9617B0861DFCA8CF00410F8F /* HeightPreset.swift in Headers */,
				9617B0871DFCA8CF00410F8F /* PageTabBarController.swift in Headers */,
				9617B0881DFCA8CF00410F8F /* PhotoLibrary.swift in Headers */,
				9617B0891DFCA8CF00410F8F /* PhotoLibraryController.swift in Headers */,
				9617B08A1DFCA8CF00410F8F /* Display.swift in Headers */,
				9617B08B1DFCA8CF00410F8F /* Screen.swift in Headers */,
				9617B08C1DFCA8CF00410F8F /* SearchBar.swift in Headers */,
				9617B08D1DFCA8CF00410F8F /* SearchBarController.swift in Headers */,
				9617B08E1DFCA8CF00410F8F /* TabBar.swift in Headers */,
				9617B08F1DFCA8CF00410F8F /* CharacterAttribute.swift in Headers */,
				9617B0901DFCA8CF00410F8F /* Toolbar.swift in Headers */,
				9617B0911DFCA8CF00410F8F /* ToolbarController.swift in Headers */,
				96328B9B1E05C24E009A4C90 /* CollectionViewController.swift in Headers */,
				96328B9C1E05C24E009A4C90 /* Reminders.swift in Headers */,
				96328B9D1E05C24E009A4C90 /* RemindersController.swift in Headers */,
				96328B9E1E05C24E009A4C90 /* TableView.swift in Headers */,
				96328B9F1E05C24E009A4C90 /* TableViewController.swift in Headers */,
				961409AF1E43D15C00E7BA99 /* BottomSheetController.swift in Headers */,
				961409B01E43D15C00E7BA99 /* CollectionViewCard.swift in Headers */,
				961409B11E43D15C00E7BA99 /* FABMenu.swift in Headers */,
				961409B21E43D15C00E7BA99 /* FABMenuController.swift in Headers */,
				961409B31E43D15C00E7BA99 /* FABToToolbarController.swift in Headers */,
				9655322A1E47E3D5005C2792 /* SpringAnimation.swift in Headers */,
			);
			runOnlyForDeploymentPostprocessing = 0;
		};
/* End PBXHeadersBuildPhase section */

/* Begin PBXNativeTarget section */
		963832351B88DFD80015F710 /* Material iOS */ = {
			isa = PBXNativeTarget;
			buildConfigurationList = 9638324C1B88DFD80015F710 /* Build configuration list for PBXNativeTarget "Material iOS" */;
			buildPhases = (
				963832311B88DFD80015F710 /* Sources */,
				963832321B88DFD80015F710 /* Frameworks */,
				963832331B88DFD80015F710 /* Headers */,
				963832341B88DFD80015F710 /* Resources */,
			);
			buildRules = (
			);
			dependencies = (
			);
			name = "Material iOS";
			productName = FocusKit;
			productReference = 963832361B88DFD80015F710 /* Material.framework */;
			productType = "com.apple.product-type.framework";
		};
<<<<<<< HEAD
		966016121CB2ED6C00AAB661 /* Material macOS */ = {
			isa = PBXNativeTarget;
			buildConfigurationList = 966016241CB2ED6C00AAB661 /* Build configuration list for PBXNativeTarget "Material macOS" */;
			buildPhases = (
				9660160E1CB2ED6C00AAB661 /* Sources */,
				9660160F1CB2ED6C00AAB661 /* Frameworks */,
				966016101CB2ED6C00AAB661 /* Headers */,
				966016111CB2ED6C00AAB661 /* Resources */,
			);
			buildRules = (
			);
			dependencies = (
			);
			name = "Material macOS";
			productName = "Material OSX";
			productReference = 966016131CB2ED6C00AAB661 /* Material.framework */;
			productType = "com.apple.product-type.framework";
		};
=======
>>>>>>> 5e3eec6e
/* End PBXNativeTarget section */

/* Begin PBXProject section */
		9638322D1B88DFD80015F710 /* Project object */ = {
			isa = PBXProject;
			attributes = {
				LastSwiftMigration = 0710;
				LastSwiftUpdateCheck = 0730;
				LastUpgradeCheck = 0800;
				ORGANIZATIONNAME = "CosmicMind, Inc.";
				TargetAttributes = {
					963832351B88DFD80015F710 = {
						CreatedOnToolsVersion = 6.4;
						DevelopmentTeam = 9Z76XCNLGL;
						DevelopmentTeamName = "CosmicMind Inc.";
						LastSwiftMigration = 0800;
						ProvisioningStyle = Manual;
					};
<<<<<<< HEAD
					966016121CB2ED6C00AAB661 = {
						CreatedOnToolsVersion = 7.3;
						LastSwiftMigration = 0800;
						ProvisioningStyle = Automatic;
					};
=======
>>>>>>> 5e3eec6e
				};
			};
			buildConfigurationList = 963832301B88DFD80015F710 /* Build configuration list for PBXProject "Material" */;
			compatibilityVersion = "Xcode 3.2";
			developmentRegion = English;
			hasScannedForEncodings = 0;
			knownRegions = (
				en,
			);
			mainGroup = 9638322C1B88DFD80015F710;
			productRefGroup = 963832371B88DFD80015F710 /* Products */;
			projectDirPath = "";
			projectRoot = "";
			targets = (
				963832351B88DFD80015F710 /* Material iOS */,
<<<<<<< HEAD
				966016121CB2ED6C00AAB661 /* Material macOS */,
=======
>>>>>>> 5e3eec6e
			);
		};
/* End PBXProject section */

/* Begin PBXResourcesBuildPhase section */
		963832341B88DFD80015F710 /* Resources */ = {
			isa = PBXResourcesBuildPhase;
			buildActionMask = 2147483647;
			files = (
				96334EF61C8B84660083986B /* Assets.xcassets in Resources */,
				96BCB7F71CB40DE900C806FE /* Roboto-Medium.ttf in Resources */,
				96BCB7F31CB40DE900C806FE /* Roboto-Bold.ttf in Resources */,
				96BCB7FB1CB40DE900C806FE /* Roboto-Thin.ttf in Resources */,
				96BCB7F91CB40DE900C806FE /* Roboto-Regular.ttf in Resources */,
				96BCB7F51CB40DE900C806FE /* Roboto-Light.ttf in Resources */,
			);
			runOnlyForDeploymentPostprocessing = 0;
		};
<<<<<<< HEAD
		966016111CB2ED6C00AAB661 /* Resources */ = {
			isa = PBXResourcesBuildPhase;
			buildActionMask = 2147483647;
			files = (
				96BCB8591CB4118E00C806FE /* Assets.xcassets in Resources */,
				96BCB7F61CB40DE900C806FE /* Roboto-Light.ttf in Resources */,
				96BCB7F41CB40DE900C806FE /* Roboto-Bold.ttf in Resources */,
				96BCB7FA1CB40DE900C806FE /* Roboto-Regular.ttf in Resources */,
				96BCB7FC1CB40DE900C806FE /* Roboto-Thin.ttf in Resources */,
				96BCB7F81CB40DE900C806FE /* Roboto-Medium.ttf in Resources */,
			);
			runOnlyForDeploymentPostprocessing = 0;
		};
=======
>>>>>>> 5e3eec6e
/* End PBXResourcesBuildPhase section */

/* Begin PBXSourcesBuildPhase section */
		963832311B88DFD80015F710 /* Sources */ = {
			isa = PBXSourcesBuildPhase;
			buildActionMask = 2147483647;
			files = (
				965E81231DD4D7C800D61E4B /* BottomTabBar.swift in Sources */,
				965E81241DD4D7C800D61E4B /* Editor.swift in Sources */,
				965E81251DD4D7C800D61E4B /* EditorController.swift in Sources */,
				961E6BE21DDA2AF3004E6C93 /* Screen.swift in Sources */,
				965E81261DD4D7C800D61E4B /* CharacterAttribute.swift in Sources */,
				965E80FF1DD4D5C800D61E4B /* BottomNavigationController.swift in Sources */,
				965E81001DD4D5C800D61E4B /* Capture.swift in Sources */,
				965E81011DD4D5C800D61E4B /* CapturePreview.swift in Sources */,
				965E81021DD4D5C800D61E4B /* CaptureController.swift in Sources */,
				965E81031DD4D5C800D61E4B /* CollectionView.swift in Sources */,
				965E81041DD4D5C800D61E4B /* CollectionViewCell.swift in Sources */,
				965E81071DD4D5C800D61E4B /* CollectionViewLayout.swift in Sources */,
				965E81081DD4D5C800D61E4B /* CollectionReusableView.swift in Sources */,
				965E81091DD4D5C800D61E4B /* DataSourceItem.swift in Sources */,
				965E810A1DD4D5C800D61E4B /* Font.swift in Sources */,
				965E810B1DD4D5C800D61E4B /* RobotoFont.swift in Sources */,
				965E810C1DD4D5C800D61E4B /* DynamicFontType.swift in Sources */,
				965E810D1DD4D5C800D61E4B /* Menu.swift in Sources */,
				96A183651E0C6DD400083C30 /* FABMenuController.swift in Sources */,
				965E81101DD4D5C800D61E4B /* NavigationBar.swift in Sources */,
				965E81111DD4D5C800D61E4B /* NavigationController.swift in Sources */,
				965532291E47E388005C2792 /* SpringAnimation.swift in Sources */,
				965E81121DD4D5C800D61E4B /* NavigationItem.swift in Sources */,
				965E81131DD4D5C800D61E4B /* NavigationDrawerController.swift in Sources */,
				965E81141DD4D5C800D61E4B /* PhotoLibrary.swift in Sources */,
				965E81151DD4D5C800D61E4B /* PhotoLibraryController.swift in Sources */,
				965E81161DD4D5C800D61E4B /* Display.swift in Sources */,
				965E81171DD4D5C800D61E4B /* RootController.swift in Sources */,
				965E81181DD4D5C800D61E4B /* Snackbar.swift in Sources */,
				96328B911E05B6B5009A4C90 /* Reminders.swift in Sources */,
				965E81191DD4D5C800D61E4B /* SnackbarController.swift in Sources */,
				965E811A1DD4D5C800D61E4B /* StatusBarController.swift in Sources */,
				965E811B1DD4D5C800D61E4B /* Switch.swift in Sources */,
				96328B931E05B6E5009A4C90 /* RemindersController.swift in Sources */,
				965E811C1DD4D5C800D61E4B /* TabBar.swift in Sources */,
				965E811D1DD4D5C800D61E4B /* TableViewCell.swift in Sources */,
				965E811E1DD4D5C800D61E4B /* TextField.swift in Sources */,
				965E811F1DD4D5C800D61E4B /* ErrorTextField.swift in Sources */,
				965E81211DD4D5C800D61E4B /* TextStorage.swift in Sources */,
				965E81221DD4D5C800D61E4B /* TextView.swift in Sources */,
				965E80E61DD4C55200D61E4B /* Material+Obj-C.swift in Sources */,
				96A183671E0C6DE100083C30 /* FABToToolbarController.swift in Sources */,
				965E80E71DD4C55200D61E4B /* Material+UIView.swift in Sources */,
				965E80FA1DD4D59500D61E4B /* PageTabBarController.swift in Sources */,
				965E80E81DD4C55200D61E4B /* Material+CALayer.swift in Sources */,
				965E80E91DD4C55200D61E4B /* Material+String.swift in Sources */,
				965E80F71DD4D59500D61E4B /* Card.swift in Sources */,
				965E80EA1DD4C55200D61E4B /* Material+UIFont.swift in Sources */,
				965E80EB1DD4C55200D61E4B /* Material+UIImage.swift in Sources */,
				965E80EC1DD4C55200D61E4B /* Material+Array.swift in Sources */,
				965E80ED1DD4C55200D61E4B /* Material+UIWindow.swift in Sources */,
				965E80E41DD4C53300D61E4B /* PulseView.swift in Sources */,
				965E80E51DD4C53300D61E4B /* PulseAnimation.swift in Sources */,
				965E80FE1DD4D59500D61E4B /* ToolbarController.swift in Sources */,
				96328B971E05C0BB009A4C90 /* TableView.swift in Sources */,
				965E80C81DD4C50600D61E4B /* Animation.swift in Sources */,
				965E80F81DD4D59500D61E4B /* ImageCard.swift in Sources */,
				96328B991E05C0CE009A4C90 /* TableViewController.swift in Sources */,
				965E80F91DD4D59500D61E4B /* PresenterCard.swift in Sources */,
				965E80CB1DD4C50600D61E4B /* BasicAnimation.swift in Sources */,
				965E80CC1DD4C50600D61E4B /* Bar.swift in Sources */,
				965E80CD1DD4C50600D61E4B /* Button.swift in Sources */,
				965E80CE1DD4C50600D61E4B /* FABButton.swift in Sources */,
				965E80CF1DD4C50600D61E4B /* FlatButton.swift in Sources */,
				965E80D01DD4C50600D61E4B /* RaisedButton.swift in Sources */,
				96A183631E0C6CE200083C30 /* FABMenu.swift in Sources */,
				965E80D11DD4C50600D61E4B /* IconButton.swift in Sources */,
				965E80D21DD4C50600D61E4B /* Color.swift in Sources */,
				965E80D31DD4C50600D61E4B /* Device.swift in Sources */,
				965E80FD1DD4D59500D61E4B /* Toolbar.swift in Sources */,
				9617305A1E145DE900A9A297 /* CollectionViewCard.swift in Sources */,
				965E80D41DD4C50600D61E4B /* Divider.swift in Sources */,
				965E80D51DD4C50600D61E4B /* Grid.swift in Sources */,
				965E80D61DD4C50600D61E4B /* HeightPreset.swift in Sources */,
				961E6BDF1DDA2A95004E6C93 /* Application.swift in Sources */,
				961730721E16F00C00A9A297 /* BottomSheetController.swift in Sources */,
				965E80D71DD4C50600D61E4B /* Icon.swift in Sources */,
				965E80FC1DD4D59500D61E4B /* SearchBarController.swift in Sources */,
				965E80D81DD4C50600D61E4B /* Layer.swift in Sources */,
				965E80D91DD4C50600D61E4B /* Layout.swift in Sources */,
				965E80DA1DD4C50600D61E4B /* Border.swift in Sources */,
				965E80DB1DD4C50600D61E4B /* InterimSpace.swift in Sources */,
				965E80DC1DD4C50600D61E4B /* Depth.swift in Sources */,
				965E80DD1DD4C50600D61E4B /* EdgeInsets.swift in Sources */,
				965E80DE1DD4C50600D61E4B /* Gravity.swift in Sources */,
				965E80DF1DD4C50600D61E4B /* CornerRadius.swift in Sources */,
				965E80FB1DD4D59500D61E4B /* SearchBar.swift in Sources */,
				965E80E01DD4C50600D61E4B /* Shape.swift in Sources */,
				965E80E11DD4C50600D61E4B /* Offset.swift in Sources */,
				965E80E21DD4C50600D61E4B /* View.swift in Sources */,
				96328B7A1E020A41009A4C90 /* CollectionViewController.swift in Sources */,
			);
			runOnlyForDeploymentPostprocessing = 0;
		};
<<<<<<< HEAD
		9660160E1CB2ED6C00AAB661 /* Sources */ = {
			isa = PBXSourcesBuildPhase;
			buildActionMask = 2147483647;
			files = (
				9661222E1D3EC414008BB4CB /* Color.swift in Sources */,
			);
			runOnlyForDeploymentPostprocessing = 0;
		};
=======
>>>>>>> 5e3eec6e
/* End PBXSourcesBuildPhase section */

/* Begin XCBuildConfiguration section */
		9638324A1B88DFD80015F710 /* Debug */ = {
			isa = XCBuildConfiguration;
			buildSettings = {
				ALWAYS_SEARCH_USER_PATHS = NO;
				CLANG_CXX_LANGUAGE_STANDARD = "gnu++0x";
				CLANG_CXX_LIBRARY = "libc++";
				CLANG_ENABLE_MODULES = YES;
				CLANG_ENABLE_OBJC_ARC = YES;
				CLANG_WARN_BOOL_CONVERSION = YES;
				CLANG_WARN_CONSTANT_CONVERSION = YES;
				CLANG_WARN_DIRECT_OBJC_ISA_USAGE = YES_ERROR;
				CLANG_WARN_EMPTY_BODY = YES;
				CLANG_WARN_ENUM_CONVERSION = YES;
				CLANG_WARN_INFINITE_RECURSION = YES;
				CLANG_WARN_INT_CONVERSION = YES;
				CLANG_WARN_OBJC_ROOT_CLASS = YES_ERROR;
				CLANG_WARN_SUSPICIOUS_MOVE = YES;
				CLANG_WARN_UNREACHABLE_CODE = YES;
				CLANG_WARN__DUPLICATE_METHOD_MATCH = YES;
				"CODE_SIGN_IDENTITY[sdk=iphoneos*]" = "iPhone Developer";
				COPY_PHASE_STRIP = NO;
				CURRENT_PROJECT_VERSION = 1;
				DEBUG_INFORMATION_FORMAT = "dwarf-with-dsym";
				ENABLE_STRICT_OBJC_MSGSEND = YES;
				ENABLE_TESTABILITY = YES;
				GCC_C_LANGUAGE_STANDARD = gnu99;
				GCC_DYNAMIC_NO_PIC = NO;
				GCC_NO_COMMON_BLOCKS = YES;
				GCC_OPTIMIZATION_LEVEL = 0;
				GCC_PREPROCESSOR_DEFINITIONS = (
					"DEBUG=1",
					"$(inherited)",
				);
				GCC_SYMBOLS_PRIVATE_EXTERN = NO;
				GCC_WARN_64_TO_32_BIT_CONVERSION = YES;
				GCC_WARN_ABOUT_RETURN_TYPE = YES_ERROR;
				GCC_WARN_UNDECLARED_SELECTOR = YES;
				GCC_WARN_UNINITIALIZED_AUTOS = YES_AGGRESSIVE;
				GCC_WARN_UNUSED_FUNCTION = YES;
				GCC_WARN_UNUSED_VARIABLE = YES;
				IPHONEOS_DEPLOYMENT_TARGET = 8.0;
				MACOSX_DEPLOYMENT_TARGET = 10.9;
				MTL_ENABLE_DEBUG_INFO = YES;
				ONLY_ACTIVE_ARCH = YES;
				PRODUCT_NAME = Material;
				SDKROOT = iphoneos;
				SWIFT_OPTIMIZATION_LEVEL = "-Onone";
				SWIFT_VERSION = 3.0;
				TARGETED_DEVICE_FAMILY = "1,2";
				VERSIONING_SYSTEM = "apple-generic";
				VERSION_INFO_PREFIX = "";
			};
			name = Debug;
		};
		9638324B1B88DFD80015F710 /* Release */ = {
			isa = XCBuildConfiguration;
			buildSettings = {
				ALWAYS_SEARCH_USER_PATHS = NO;
				CLANG_CXX_LANGUAGE_STANDARD = "gnu++0x";
				CLANG_CXX_LIBRARY = "libc++";
				CLANG_ENABLE_MODULES = YES;
				CLANG_ENABLE_OBJC_ARC = YES;
				CLANG_WARN_BOOL_CONVERSION = YES;
				CLANG_WARN_CONSTANT_CONVERSION = YES;
				CLANG_WARN_DIRECT_OBJC_ISA_USAGE = YES_ERROR;
				CLANG_WARN_EMPTY_BODY = YES;
				CLANG_WARN_ENUM_CONVERSION = YES;
				CLANG_WARN_INFINITE_RECURSION = YES;
				CLANG_WARN_INT_CONVERSION = YES;
				CLANG_WARN_OBJC_ROOT_CLASS = YES_ERROR;
				CLANG_WARN_SUSPICIOUS_MOVE = YES;
				CLANG_WARN_UNREACHABLE_CODE = YES;
				CLANG_WARN__DUPLICATE_METHOD_MATCH = YES;
				"CODE_SIGN_IDENTITY[sdk=iphoneos*]" = "iPhone Developer";
				COPY_PHASE_STRIP = NO;
				CURRENT_PROJECT_VERSION = 1;
				DEBUG_INFORMATION_FORMAT = "dwarf-with-dsym";
				ENABLE_NS_ASSERTIONS = NO;
				ENABLE_STRICT_OBJC_MSGSEND = YES;
				GCC_C_LANGUAGE_STANDARD = gnu99;
				GCC_NO_COMMON_BLOCKS = YES;
				GCC_WARN_64_TO_32_BIT_CONVERSION = YES;
				GCC_WARN_ABOUT_RETURN_TYPE = YES_ERROR;
				GCC_WARN_UNDECLARED_SELECTOR = YES;
				GCC_WARN_UNINITIALIZED_AUTOS = YES_AGGRESSIVE;
				GCC_WARN_UNUSED_FUNCTION = YES;
				GCC_WARN_UNUSED_VARIABLE = YES;
				IPHONEOS_DEPLOYMENT_TARGET = 8.0;
				MACOSX_DEPLOYMENT_TARGET = 10.9;
				MTL_ENABLE_DEBUG_INFO = NO;
				PRODUCT_NAME = Material;
				SDKROOT = iphoneos;
				SWIFT_OPTIMIZATION_LEVEL = "-Owholemodule";
				SWIFT_VERSION = 3.0;
				TARGETED_DEVICE_FAMILY = "1,2";
				VALIDATE_PRODUCT = YES;
				VERSIONING_SYSTEM = "apple-generic";
				VERSION_INFO_PREFIX = "";
			};
			name = Release;
		};
		9638324D1B88DFD80015F710 /* Debug */ = {
			isa = XCBuildConfiguration;
			buildSettings = {
				CLANG_ANALYZER_OBJC_UNUSED_IVARS = YES;
				CLANG_ENABLE_MODULES = YES;
				CODE_SIGN_IDENTITY = "iPhone Developer";
				"CODE_SIGN_IDENTITY[sdk=iphoneos*]" = "";
				DEFINES_MODULE = YES;
				DYLIB_COMPATIBILITY_VERSION = 1;
				DYLIB_CURRENT_VERSION = 1;
				DYLIB_INSTALL_NAME_BASE = "@rpath";
				FRAMEWORK_SEARCH_PATHS = "";
				GCC_WARN_UNUSED_VALUE = YES;
				INFOPLIST_FILE = Sources/Info.plist;
				INSTALL_PATH = "$(LOCAL_LIBRARY_DIR)/Frameworks";
				LD_RUNPATH_SEARCH_PATHS = "$(inherited) @executable_path/Frameworks @loader_path/Frameworks";
				PRODUCT_BUNDLE_IDENTIFIER = com.cosmicmind.Material;
				PRODUCT_NAME = Material;
				PROVISIONING_PROFILE = "";
				SKIP_INSTALL = YES;
				SWIFT_OPTIMIZATION_LEVEL = "-Onone";
				SWIFT_VERSION = 3.0;
			};
			name = Debug;
		};
		9638324E1B88DFD80015F710 /* Release */ = {
			isa = XCBuildConfiguration;
			buildSettings = {
				CLANG_ANALYZER_OBJC_UNUSED_IVARS = YES;
				CLANG_ENABLE_MODULES = YES;
				CODE_SIGN_IDENTITY = "iPhone Developer";
				"CODE_SIGN_IDENTITY[sdk=iphoneos*]" = "";
				DEFINES_MODULE = YES;
				DYLIB_COMPATIBILITY_VERSION = 1;
				DYLIB_CURRENT_VERSION = 1;
				DYLIB_INSTALL_NAME_BASE = "@rpath";
				FRAMEWORK_SEARCH_PATHS = "";
				GCC_WARN_UNUSED_VALUE = YES;
				INFOPLIST_FILE = Sources/Info.plist;
				INSTALL_PATH = "$(LOCAL_LIBRARY_DIR)/Frameworks";
				LD_RUNPATH_SEARCH_PATHS = "$(inherited) @executable_path/Frameworks @loader_path/Frameworks";
				PRODUCT_BUNDLE_IDENTIFIER = com.cosmicmind.Material;
				PRODUCT_NAME = Material;
				PROVISIONING_PROFILE = "";
				SKIP_INSTALL = YES;
				SWIFT_OPTIMIZATION_LEVEL = "-Owholemodule";
				SWIFT_VERSION = 3.0;
			};
			name = Release;
		};
<<<<<<< HEAD
		966016251CB2ED6C00AAB661 /* Debug */ = {
			isa = XCBuildConfiguration;
			buildSettings = {
				CLANG_ANALYZER_NONNULL = YES;
				CLANG_ENABLE_MODULES = YES;
				CODE_SIGN_IDENTITY = "";
				COMBINE_HIDPI_IMAGES = YES;
				DEBUG_INFORMATION_FORMAT = dwarf;
				DEFINES_MODULE = YES;
				DYLIB_COMPATIBILITY_VERSION = 1;
				DYLIB_CURRENT_VERSION = 1;
				DYLIB_INSTALL_NAME_BASE = "@rpath";
				FRAMEWORK_VERSION = A;
				INFOPLIST_FILE = Sources/Info.plist;
				INSTALL_PATH = "$(LOCAL_LIBRARY_DIR)/Frameworks";
				LD_RUNPATH_SEARCH_PATHS = "$(inherited) @executable_path/../Frameworks @loader_path/Frameworks";
				PRODUCT_BUNDLE_IDENTIFIER = com.cosmicmind.Material;
				PRODUCT_NAME = Material;
				SDKROOT = macosx;
				SKIP_INSTALL = YES;
				SWIFT_OPTIMIZATION_LEVEL = "-Onone";
				SWIFT_VERSION = 3.0;
			};
			name = Debug;
		};
		966016261CB2ED6C00AAB661 /* Release */ = {
			isa = XCBuildConfiguration;
			buildSettings = {
				CLANG_ANALYZER_NONNULL = YES;
				CLANG_ENABLE_MODULES = YES;
				CODE_SIGN_IDENTITY = "";
				COMBINE_HIDPI_IMAGES = YES;
				DEFINES_MODULE = YES;
				DYLIB_COMPATIBILITY_VERSION = 1;
				DYLIB_CURRENT_VERSION = 1;
				DYLIB_INSTALL_NAME_BASE = "@rpath";
				FRAMEWORK_VERSION = A;
				INFOPLIST_FILE = Sources/Info.plist;
				INSTALL_PATH = "$(LOCAL_LIBRARY_DIR)/Frameworks";
				LD_RUNPATH_SEARCH_PATHS = "$(inherited) @executable_path/../Frameworks @loader_path/Frameworks";
				PRODUCT_BUNDLE_IDENTIFIER = com.cosmicmind.Material;
				PRODUCT_NAME = Material;
				SDKROOT = macosx;
				SKIP_INSTALL = YES;
				SWIFT_OPTIMIZATION_LEVEL = "-Owholemodule";
				SWIFT_VERSION = 3.0;
			};
			name = Release;
		};
=======
>>>>>>> 5e3eec6e
/* End XCBuildConfiguration section */

/* Begin XCConfigurationList section */
		963832301B88DFD80015F710 /* Build configuration list for PBXProject "Material" */ = {
			isa = XCConfigurationList;
			buildConfigurations = (
				9638324A1B88DFD80015F710 /* Debug */,
				9638324B1B88DFD80015F710 /* Release */,
			);
			defaultConfigurationIsVisible = 0;
			defaultConfigurationName = Release;
		};
		9638324C1B88DFD80015F710 /* Build configuration list for PBXNativeTarget "Material iOS" */ = {
			isa = XCConfigurationList;
			buildConfigurations = (
				9638324D1B88DFD80015F710 /* Debug */,
				9638324E1B88DFD80015F710 /* Release */,
			);
			defaultConfigurationIsVisible = 0;
			defaultConfigurationName = Release;
		};
<<<<<<< HEAD
		966016241CB2ED6C00AAB661 /* Build configuration list for PBXNativeTarget "Material macOS" */ = {
			isa = XCConfigurationList;
			buildConfigurations = (
				966016251CB2ED6C00AAB661 /* Debug */,
				966016261CB2ED6C00AAB661 /* Release */,
			);
			defaultConfigurationIsVisible = 0;
			defaultConfigurationName = Release;
		};
=======
>>>>>>> 5e3eec6e
/* End XCConfigurationList section */
	};
	rootObject = 9638322D1B88DFD80015F710 /* Project object */;
}<|MERGE_RESOLUTION|>--- conflicted
+++ resolved
@@ -48,11 +48,6 @@
 		96328B9E1E05C24E009A4C90 /* TableView.swift in Headers */ = {isa = PBXBuildFile; fileRef = 96328B961E05C0BB009A4C90 /* TableView.swift */; settings = {ATTRIBUTES = (Public, ); }; };
 		96328B9F1E05C24E009A4C90 /* TableViewController.swift in Headers */ = {isa = PBXBuildFile; fileRef = 96328B981E05C0CE009A4C90 /* TableViewController.swift */; settings = {ATTRIBUTES = (Public, ); }; };
 		96334EF61C8B84660083986B /* Assets.xcassets in Resources */ = {isa = PBXBuildFile; fileRef = 96334EF51C8B84660083986B /* Assets.xcassets */; };
-<<<<<<< HEAD
-		965532291E47E388005C2792 /* SpringAnimation.swift in Sources */ = {isa = PBXBuildFile; fileRef = 965532281E47E388005C2792 /* SpringAnimation.swift */; };
-		9655322A1E47E3D5005C2792 /* SpringAnimation.swift in Headers */ = {isa = PBXBuildFile; fileRef = 965532281E47E388005C2792 /* SpringAnimation.swift */; settings = {ATTRIBUTES = (Public, ); }; };
-=======
->>>>>>> 5e3eec6e
 		965E80C81DD4C50600D61E4B /* Animation.swift in Sources */ = {isa = PBXBuildFile; fileRef = 96BCB76D1CB40DC500C806FE /* Animation.swift */; };
 		965E80CB1DD4C50600D61E4B /* BasicAnimation.swift in Sources */ = {isa = PBXBuildFile; fileRef = 96E3C39D1D3A1D0C0086A024 /* BasicAnimation.swift */; };
 		965E80CC1DD4C50600D61E4B /* Bar.swift in Sources */ = {isa = PBXBuildFile; fileRef = 96BCB7981CB40DC500C806FE /* Bar.swift */; };
@@ -131,13 +126,7 @@
 		965E81241DD4D7C800D61E4B /* Editor.swift in Sources */ = {isa = PBXBuildFile; fileRef = 961DED451DCC40C500F425B6 /* Editor.swift */; };
 		965E81251DD4D7C800D61E4B /* EditorController.swift in Sources */ = {isa = PBXBuildFile; fileRef = 961DED4A1DCC546100F425B6 /* EditorController.swift */; };
 		965E81261DD4D7C800D61E4B /* CharacterAttribute.swift in Sources */ = {isa = PBXBuildFile; fileRef = 961276621DCD8B1800A7D920 /* CharacterAttribute.swift */; };
-<<<<<<< HEAD
-		9660162A1CB2F04E00AAB661 /* Material.h in Headers */ = {isa = PBXBuildFile; fileRef = 96D88C091C1328D800B91418 /* Material.h */; settings = {ATTRIBUTES = (Public, ); }; };
-		9661222E1D3EC414008BB4CB /* Color.swift in Sources */ = {isa = PBXBuildFile; fileRef = 9661222D1D3EC414008BB4CB /* Color.swift */; };
 		9697F7BC1D8F2572004741EC /* BasicAnimation.swift in Headers */ = {isa = PBXBuildFile; fileRef = 96E3C39D1D3A1D0C0086A024 /* BasicAnimation.swift */; settings = {ATTRIBUTES = (Public, ); }; };
-=======
-		9697F7BC1D8F2572004741EC /* AnimationBasic.swift in Headers */ = {isa = PBXBuildFile; fileRef = 96E3C39D1D3A1D0C0086A024 /* AnimationBasic.swift */; settings = {ATTRIBUTES = (Public, ); }; };
->>>>>>> 5e3eec6e
 		9697F7BF1D8F2572004741EC /* Divider.swift in Headers */ = {isa = PBXBuildFile; fileRef = 96230AB71D6A520C00AF47DC /* Divider.swift */; settings = {ATTRIBUTES = (Public, ); }; };
 		9697F7C01D8F2572004741EC /* Material+CALayer.swift in Headers */ = {isa = PBXBuildFile; fileRef = 96F1DC871D654FDF0025F925 /* Material+CALayer.swift */; settings = {ATTRIBUTES = (Public, ); }; };
 		9697F7C11D8F2572004741EC /* Material+Array.swift in Headers */ = {isa = PBXBuildFile; fileRef = 96C1C8801D42C62800E6608F /* Material+Array.swift */; settings = {ATTRIBUTES = (Public, ); }; };
@@ -145,13 +134,9 @@
 		9697F7C31D8F2572004741EC /* DynamicFontType.swift in Headers */ = {isa = PBXBuildFile; fileRef = 9628645E1D540AF300690B69 /* DynamicFontType.swift */; settings = {ATTRIBUTES = (Public, ); }; };
 		9697F7CB1D8F2573004741EC /* Snackbar.swift in Headers */ = {isa = PBXBuildFile; fileRef = 963FBEFC1D669510008F8512 /* Snackbar.swift */; settings = {ATTRIBUTES = (Public, ); }; };
 		9697F7CC1D8F2573004741EC /* SnackbarController.swift in Headers */ = {isa = PBXBuildFile; fileRef = 961EFC571D738FF600E84652 /* SnackbarController.swift */; settings = {ATTRIBUTES = (Public, ); }; };
-<<<<<<< HEAD
-		9697F7CD1D8F2582004741EC /* Color.swift in Headers */ = {isa = PBXBuildFile; fileRef = 9661222D1D3EC414008BB4CB /* Color.swift */; settings = {ATTRIBUTES = (Public, ); }; };
 		96A183631E0C6CE200083C30 /* FABMenu.swift in Sources */ = {isa = PBXBuildFile; fileRef = 96A183621E0C6CE200083C30 /* FABMenu.swift */; };
 		96A183651E0C6DD400083C30 /* FABMenuController.swift in Sources */ = {isa = PBXBuildFile; fileRef = 96A183641E0C6DD400083C30 /* FABMenuController.swift */; };
 		96A183671E0C6DE100083C30 /* FABToToolbarController.swift in Sources */ = {isa = PBXBuildFile; fileRef = 96A183661E0C6DE100083C30 /* FABToToolbarController.swift */; };
-=======
->>>>>>> 5e3eec6e
 		96BCB7F31CB40DE900C806FE /* Roboto-Bold.ttf in Resources */ = {isa = PBXBuildFile; fileRef = 96BCB7EE1CB40DE900C806FE /* Roboto-Bold.ttf */; };
 		96BCB7F51CB40DE900C806FE /* Roboto-Light.ttf in Resources */ = {isa = PBXBuildFile; fileRef = 96BCB7EF1CB40DE900C806FE /* Roboto-Light.ttf */; };
 		96BCB7F71CB40DE900C806FE /* Roboto-Medium.ttf in Resources */ = {isa = PBXBuildFile; fileRef = 96BCB7F01CB40DE900C806FE /* Roboto-Medium.ttf */; };
@@ -202,6 +187,7 @@
 		96BCB8551CB4115200C806FE /* PulseView.swift in Headers */ = {isa = PBXBuildFile; fileRef = 96BCB7841CB40DC500C806FE /* PulseView.swift */; settings = {ATTRIBUTES = (Public, ); }; };
 		96BCB8561CB4115200C806FE /* Switch.swift in Headers */ = {isa = PBXBuildFile; fileRef = 96BCB7881CB40DC500C806FE /* Switch.swift */; settings = {ATTRIBUTES = (Public, ); }; };
 		96BCB8571CB4115200C806FE /* View.swift in Headers */ = {isa = PBXBuildFile; fileRef = 96BCB78C1CB40DC500C806FE /* View.swift */; settings = {ATTRIBUTES = (Public, ); }; };
+		96BFC1541E5E486F0075DE1F /* SpringAnimation.swift in Sources */ = {isa = PBXBuildFile; fileRef = 965532281E47E388005C2792 /* SpringAnimation.swift */; };
 		96D88C321C1328D800B91418 /* Material.h in Headers */ = {isa = PBXBuildFile; fileRef = 96D88C091C1328D800B91418 /* Material.h */; settings = {ATTRIBUTES = (Public, ); }; };
 		96E3C3951D3A1CC20086A024 /* IconButton.swift in Headers */ = {isa = PBXBuildFile; fileRef = 9658F2161CD6FA4700B902C1 /* IconButton.swift */; settings = {ATTRIBUTES = (Public, ); }; };
 		96E3C3961D3A1CC20086A024 /* CollectionReusableView.swift in Headers */ = {isa = PBXBuildFile; fileRef = 966ECF291CF4C20100BB0BDF /* CollectionReusableView.swift */; settings = {ATTRIBUTES = (Public, ); }; };
@@ -238,11 +224,6 @@
 		963FBF071D669D14008F8512 /* PageTabBarController.swift */ = {isa = PBXFileReference; fileEncoding = 4; lastKnownFileType = sourcecode.swift; path = PageTabBarController.swift; sourceTree = "<group>"; };
 		965532281E47E388005C2792 /* SpringAnimation.swift */ = {isa = PBXFileReference; fileEncoding = 4; lastKnownFileType = sourcecode.swift; path = SpringAnimation.swift; sourceTree = "<group>"; };
 		9658F2161CD6FA4700B902C1 /* IconButton.swift */ = {isa = PBXFileReference; fileEncoding = 4; lastKnownFileType = sourcecode.swift; path = IconButton.swift; sourceTree = "<group>"; };
-<<<<<<< HEAD
-		966016131CB2ED6C00AAB661 /* Material.framework */ = {isa = PBXFileReference; explicitFileType = wrapper.framework; includeInIndex = 0; path = Material.framework; sourceTree = BUILT_PRODUCTS_DIR; };
-		9661222D1D3EC414008BB4CB /* Color.swift */ = {isa = PBXFileReference; fileEncoding = 4; lastKnownFileType = sourcecode.swift; path = Color.swift; sourceTree = "<group>"; };
-=======
->>>>>>> 5e3eec6e
 		966ECF291CF4C20100BB0BDF /* CollectionReusableView.swift */ = {isa = PBXFileReference; fileEncoding = 4; lastKnownFileType = sourcecode.swift; path = CollectionReusableView.swift; sourceTree = "<group>"; };
 		96717B0D1DBE6AF600DA84DB /* Capture.swift */ = {isa = PBXFileReference; fileEncoding = 4; lastKnownFileType = sourcecode.swift; path = Capture.swift; sourceTree = "<group>"; };
 		96717B0E1DBE6AF600DA84DB /* CaptureController.swift */ = {isa = PBXFileReference; fileEncoding = 4; lastKnownFileType = sourcecode.swift; path = CaptureController.swift; sourceTree = "<group>"; };
@@ -320,26 +301,6 @@
 		96F1DC871D654FDF0025F925 /* Material+CALayer.swift */ = {isa = PBXFileReference; fileEncoding = 4; lastKnownFileType = sourcecode.swift; path = "Material+CALayer.swift"; sourceTree = "<group>"; };
 /* End PBXFileReference section */
 
-/* Begin PBXFrameworksBuildPhase section */
-		963832321B88DFD80015F710 /* Frameworks */ = {
-			isa = PBXFrameworksBuildPhase;
-			buildActionMask = 2147483647;
-			files = (
-			);
-			runOnlyForDeploymentPostprocessing = 0;
-		};
-<<<<<<< HEAD
-		9660160F1CB2ED6C00AAB661 /* Frameworks */ = {
-			isa = PBXFrameworksBuildPhase;
-			buildActionMask = 2147483647;
-			files = (
-			);
-			runOnlyForDeploymentPostprocessing = 0;
-		};
-=======
->>>>>>> 5e3eec6e
-/* End PBXFrameworksBuildPhase section */
-
 /* Begin PBXGroup section */
 		9602F00C1DA1163000F3FB79 /* Grid */ = {
 			isa = PBXGroup;
@@ -478,10 +439,6 @@
 			isa = PBXGroup;
 			children = (
 				963832361B88DFD80015F710 /* Material.framework */,
-<<<<<<< HEAD
-				966016131CB2ED6C00AAB661 /* Material.framework */,
-=======
->>>>>>> 5e3eec6e
 			);
 			name = Products;
 			sourceTree = "<group>";
@@ -910,7 +867,6 @@
 				961409B11E43D15C00E7BA99 /* FABMenu.swift in Headers */,
 				961409B21E43D15C00E7BA99 /* FABMenuController.swift in Headers */,
 				961409B31E43D15C00E7BA99 /* FABToToolbarController.swift in Headers */,
-				9655322A1E47E3D5005C2792 /* SpringAnimation.swift in Headers */,
 			);
 			runOnlyForDeploymentPostprocessing = 0;
 		};
@@ -922,7 +878,6 @@
 			buildConfigurationList = 9638324C1B88DFD80015F710 /* Build configuration list for PBXNativeTarget "Material iOS" */;
 			buildPhases = (
 				963832311B88DFD80015F710 /* Sources */,
-				963832321B88DFD80015F710 /* Frameworks */,
 				963832331B88DFD80015F710 /* Headers */,
 				963832341B88DFD80015F710 /* Resources */,
 			);
@@ -935,27 +890,6 @@
 			productReference = 963832361B88DFD80015F710 /* Material.framework */;
 			productType = "com.apple.product-type.framework";
 		};
-<<<<<<< HEAD
-		966016121CB2ED6C00AAB661 /* Material macOS */ = {
-			isa = PBXNativeTarget;
-			buildConfigurationList = 966016241CB2ED6C00AAB661 /* Build configuration list for PBXNativeTarget "Material macOS" */;
-			buildPhases = (
-				9660160E1CB2ED6C00AAB661 /* Sources */,
-				9660160F1CB2ED6C00AAB661 /* Frameworks */,
-				966016101CB2ED6C00AAB661 /* Headers */,
-				966016111CB2ED6C00AAB661 /* Resources */,
-			);
-			buildRules = (
-			);
-			dependencies = (
-			);
-			name = "Material macOS";
-			productName = "Material OSX";
-			productReference = 966016131CB2ED6C00AAB661 /* Material.framework */;
-			productType = "com.apple.product-type.framework";
-		};
-=======
->>>>>>> 5e3eec6e
 /* End PBXNativeTarget section */
 
 /* Begin PBXProject section */
@@ -974,14 +908,6 @@
 						LastSwiftMigration = 0800;
 						ProvisioningStyle = Manual;
 					};
-<<<<<<< HEAD
-					966016121CB2ED6C00AAB661 = {
-						CreatedOnToolsVersion = 7.3;
-						LastSwiftMigration = 0800;
-						ProvisioningStyle = Automatic;
-					};
-=======
->>>>>>> 5e3eec6e
 				};
 			};
 			buildConfigurationList = 963832301B88DFD80015F710 /* Build configuration list for PBXProject "Material" */;
@@ -997,10 +923,6 @@
 			projectRoot = "";
 			targets = (
 				963832351B88DFD80015F710 /* Material iOS */,
-<<<<<<< HEAD
-				966016121CB2ED6C00AAB661 /* Material macOS */,
-=======
->>>>>>> 5e3eec6e
 			);
 		};
 /* End PBXProject section */
@@ -1019,22 +941,6 @@
 			);
 			runOnlyForDeploymentPostprocessing = 0;
 		};
-<<<<<<< HEAD
-		966016111CB2ED6C00AAB661 /* Resources */ = {
-			isa = PBXResourcesBuildPhase;
-			buildActionMask = 2147483647;
-			files = (
-				96BCB8591CB4118E00C806FE /* Assets.xcassets in Resources */,
-				96BCB7F61CB40DE900C806FE /* Roboto-Light.ttf in Resources */,
-				96BCB7F41CB40DE900C806FE /* Roboto-Bold.ttf in Resources */,
-				96BCB7FA1CB40DE900C806FE /* Roboto-Regular.ttf in Resources */,
-				96BCB7FC1CB40DE900C806FE /* Roboto-Thin.ttf in Resources */,
-				96BCB7F81CB40DE900C806FE /* Roboto-Medium.ttf in Resources */,
-			);
-			runOnlyForDeploymentPostprocessing = 0;
-		};
-=======
->>>>>>> 5e3eec6e
 /* End PBXResourcesBuildPhase section */
 
 /* Begin PBXSourcesBuildPhase section */
@@ -1063,7 +969,6 @@
 				96A183651E0C6DD400083C30 /* FABMenuController.swift in Sources */,
 				965E81101DD4D5C800D61E4B /* NavigationBar.swift in Sources */,
 				965E81111DD4D5C800D61E4B /* NavigationController.swift in Sources */,
-				965532291E47E388005C2792 /* SpringAnimation.swift in Sources */,
 				965E81121DD4D5C800D61E4B /* NavigationItem.swift in Sources */,
 				965E81131DD4D5C800D61E4B /* NavigationDrawerController.swift in Sources */,
 				965E81141DD4D5C800D61E4B /* PhotoLibrary.swift in Sources */,
@@ -1110,6 +1015,7 @@
 				96A183631E0C6CE200083C30 /* FABMenu.swift in Sources */,
 				965E80D11DD4C50600D61E4B /* IconButton.swift in Sources */,
 				965E80D21DD4C50600D61E4B /* Color.swift in Sources */,
+				96BFC1541E5E486F0075DE1F /* SpringAnimation.swift in Sources */,
 				965E80D31DD4C50600D61E4B /* Device.swift in Sources */,
 				965E80FD1DD4D59500D61E4B /* Toolbar.swift in Sources */,
 				9617305A1E145DE900A9A297 /* CollectionViewCard.swift in Sources */,
@@ -1136,17 +1042,6 @@
 			);
 			runOnlyForDeploymentPostprocessing = 0;
 		};
-<<<<<<< HEAD
-		9660160E1CB2ED6C00AAB661 /* Sources */ = {
-			isa = PBXSourcesBuildPhase;
-			buildActionMask = 2147483647;
-			files = (
-				9661222E1D3EC414008BB4CB /* Color.swift in Sources */,
-			);
-			runOnlyForDeploymentPostprocessing = 0;
-		};
-=======
->>>>>>> 5e3eec6e
 /* End PBXSourcesBuildPhase section */
 
 /* Begin XCBuildConfiguration section */
@@ -1301,58 +1196,6 @@
 			};
 			name = Release;
 		};
-<<<<<<< HEAD
-		966016251CB2ED6C00AAB661 /* Debug */ = {
-			isa = XCBuildConfiguration;
-			buildSettings = {
-				CLANG_ANALYZER_NONNULL = YES;
-				CLANG_ENABLE_MODULES = YES;
-				CODE_SIGN_IDENTITY = "";
-				COMBINE_HIDPI_IMAGES = YES;
-				DEBUG_INFORMATION_FORMAT = dwarf;
-				DEFINES_MODULE = YES;
-				DYLIB_COMPATIBILITY_VERSION = 1;
-				DYLIB_CURRENT_VERSION = 1;
-				DYLIB_INSTALL_NAME_BASE = "@rpath";
-				FRAMEWORK_VERSION = A;
-				INFOPLIST_FILE = Sources/Info.plist;
-				INSTALL_PATH = "$(LOCAL_LIBRARY_DIR)/Frameworks";
-				LD_RUNPATH_SEARCH_PATHS = "$(inherited) @executable_path/../Frameworks @loader_path/Frameworks";
-				PRODUCT_BUNDLE_IDENTIFIER = com.cosmicmind.Material;
-				PRODUCT_NAME = Material;
-				SDKROOT = macosx;
-				SKIP_INSTALL = YES;
-				SWIFT_OPTIMIZATION_LEVEL = "-Onone";
-				SWIFT_VERSION = 3.0;
-			};
-			name = Debug;
-		};
-		966016261CB2ED6C00AAB661 /* Release */ = {
-			isa = XCBuildConfiguration;
-			buildSettings = {
-				CLANG_ANALYZER_NONNULL = YES;
-				CLANG_ENABLE_MODULES = YES;
-				CODE_SIGN_IDENTITY = "";
-				COMBINE_HIDPI_IMAGES = YES;
-				DEFINES_MODULE = YES;
-				DYLIB_COMPATIBILITY_VERSION = 1;
-				DYLIB_CURRENT_VERSION = 1;
-				DYLIB_INSTALL_NAME_BASE = "@rpath";
-				FRAMEWORK_VERSION = A;
-				INFOPLIST_FILE = Sources/Info.plist;
-				INSTALL_PATH = "$(LOCAL_LIBRARY_DIR)/Frameworks";
-				LD_RUNPATH_SEARCH_PATHS = "$(inherited) @executable_path/../Frameworks @loader_path/Frameworks";
-				PRODUCT_BUNDLE_IDENTIFIER = com.cosmicmind.Material;
-				PRODUCT_NAME = Material;
-				SDKROOT = macosx;
-				SKIP_INSTALL = YES;
-				SWIFT_OPTIMIZATION_LEVEL = "-Owholemodule";
-				SWIFT_VERSION = 3.0;
-			};
-			name = Release;
-		};
-=======
->>>>>>> 5e3eec6e
 /* End XCBuildConfiguration section */
 
 /* Begin XCConfigurationList section */
@@ -1374,18 +1217,6 @@
 			defaultConfigurationIsVisible = 0;
 			defaultConfigurationName = Release;
 		};
-<<<<<<< HEAD
-		966016241CB2ED6C00AAB661 /* Build configuration list for PBXNativeTarget "Material macOS" */ = {
-			isa = XCConfigurationList;
-			buildConfigurations = (
-				966016251CB2ED6C00AAB661 /* Debug */,
-				966016261CB2ED6C00AAB661 /* Release */,
-			);
-			defaultConfigurationIsVisible = 0;
-			defaultConfigurationName = Release;
-		};
-=======
->>>>>>> 5e3eec6e
 /* End XCConfigurationList section */
 	};
 	rootObject = 9638322D1B88DFD80015F710 /* Project object */;
