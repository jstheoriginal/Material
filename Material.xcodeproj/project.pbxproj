--- conflicted
+++ resolved
@@ -7,33 +7,6 @@
 	objects = {
 
 /* Begin PBXBuildFile section */
-<<<<<<< HEAD
-		961276631DCD8B1800A7D920 /* CharacterAttribute.swift in Sources */ = {isa = PBXBuildFile; fileRef = 961276621DCD8B1800A7D920 /* CharacterAttribute.swift */; };
-		961276641DCD8CF200A7D920 /* PresenterCard.swift in Headers */ = {isa = PBXBuildFile; fileRef = 9631A7C01D95E3AC00CFB109 /* PresenterCard.swift */; settings = {ATTRIBUTES = (Public, ); }; };
-		961276651DCD8CF200A7D920 /* Capture.swift in Headers */ = {isa = PBXBuildFile; fileRef = 96717B0D1DBE6AF600DA84DB /* Capture.swift */; settings = {ATTRIBUTES = (Public, ); }; };
-		961276661DCD8CF200A7D920 /* CapturePreview.swift in Headers */ = {isa = PBXBuildFile; fileRef = 96717B0F1DBE6AF600DA84DB /* CapturePreview.swift */; settings = {ATTRIBUTES = (Public, ); }; };
-		961276671DCD8CF200A7D920 /* CaptureController.swift in Headers */ = {isa = PBXBuildFile; fileRef = 96717B0E1DBE6AF600DA84DB /* CaptureController.swift */; settings = {ATTRIBUTES = (Public, ); }; };
-		961276681DCD8CF200A7D920 /* Editor.swift in Headers */ = {isa = PBXBuildFile; fileRef = 961DED451DCC40C500F425B6 /* Editor.swift */; settings = {ATTRIBUTES = (Public, ); }; };
-		961276691DCD8CF200A7D920 /* EditorController.swift in Headers */ = {isa = PBXBuildFile; fileRef = 961DED4A1DCC546100F425B6 /* EditorController.swift */; settings = {ATTRIBUTES = (Public, ); }; };
-		9612766A1DCD8CF200A7D920 /* HeightPreset.swift in Headers */ = {isa = PBXBuildFile; fileRef = 9626CB9A1DAD3D1D003E2611 /* HeightPreset.swift */; settings = {ATTRIBUTES = (Public, ); }; };
-		9612766B1DCD8CF200A7D920 /* PhotoLibrary.swift in Headers */ = {isa = PBXBuildFile; fileRef = 96717B161DBE6B1800DA84DB /* PhotoLibrary.swift */; settings = {ATTRIBUTES = (Public, ); }; };
-		9612766C1DCD8CF200A7D920 /* PhotoLibraryController.swift in Headers */ = {isa = PBXBuildFile; fileRef = 96717B171DBE6B1800DA84DB /* PhotoLibraryController.swift */; settings = {ATTRIBUTES = (Public, ); }; };
-		9612766D1DCD8CF200A7D920 /* Pulse.swift in Headers */ = {isa = PBXBuildFile; fileRef = 9631A7C61D95E5D900CFB109 /* Pulse.swift */; settings = {ATTRIBUTES = (Public, ); }; };
-		9612766E1DCD8CF200A7D920 /* Display.swift in Headers */ = {isa = PBXBuildFile; fileRef = 9626CA961DAB53A8003E2611 /* Display.swift */; settings = {ATTRIBUTES = (Public, ); }; };
-		9612766F1DCD8CF200A7D920 /* CharacterAttribute.swift in Headers */ = {isa = PBXBuildFile; fileRef = 961276621DCD8B1800A7D920 /* CharacterAttribute.swift */; settings = {ATTRIBUTES = (Public, ); }; };
-		961DED461DCC40C500F425B6 /* Editor.swift in Sources */ = {isa = PBXBuildFile; fileRef = 961DED451DCC40C500F425B6 /* Editor.swift */; };
-		961DED4B1DCC546100F425B6 /* EditorController.swift in Sources */ = {isa = PBXBuildFile; fileRef = 961DED4A1DCC546100F425B6 /* EditorController.swift */; };
-		961EFC581D738FF600E84652 /* SnackbarController.swift in Sources */ = {isa = PBXBuildFile; fileRef = 961EFC571D738FF600E84652 /* SnackbarController.swift */; };
-		961F18E81CD93E3E008927C5 /* ErrorTextField.swift in Sources */ = {isa = PBXBuildFile; fileRef = 961F18E71CD93E3E008927C5 /* ErrorTextField.swift */; };
-		96230AB81D6A520C00AF47DC /* Divider.swift in Sources */ = {isa = PBXBuildFile; fileRef = 96230AB71D6A520C00AF47DC /* Divider.swift */; };
-		9626CA971DAB53A8003E2611 /* Display.swift in Sources */ = {isa = PBXBuildFile; fileRef = 9626CA961DAB53A8003E2611 /* Display.swift */; };
-		9626CB9B1DAD3D1D003E2611 /* HeightPreset.swift in Sources */ = {isa = PBXBuildFile; fileRef = 9626CB9A1DAD3D1D003E2611 /* HeightPreset.swift */; };
-		9628645A1D53FE3E00690B69 /* Material+UIWindow.swift in Sources */ = {isa = PBXBuildFile; fileRef = 962864591D53FE3E00690B69 /* Material+UIWindow.swift */; };
-		9628645F1D540AF300690B69 /* DynamicFontType.swift in Sources */ = {isa = PBXBuildFile; fileRef = 9628645E1D540AF300690B69 /* DynamicFontType.swift */; };
-		9631A7C11D95E3AC00CFB109 /* PresenterCard.swift in Sources */ = {isa = PBXBuildFile; fileRef = 9631A7C01D95E3AC00CFB109 /* PresenterCard.swift */; };
-		9631A7C71D95E5D900CFB109 /* Pulse.swift in Sources */ = {isa = PBXBuildFile; fileRef = 9631A7C61D95E5D900CFB109 /* Pulse.swift */; };
-=======
->>>>>>> f9213969
 		96334EF61C8B84660083986B /* Assets.xcassets in Resources */ = {isa = PBXBuildFile; fileRef = 96334EF51C8B84660083986B /* Assets.xcassets */; };
 		963832421B88DFD80015F710 /* Material.framework in Frameworks */ = {isa = PBXBuildFile; fileRef = 963832361B88DFD80015F710 /* Material.framework */; };
 		965E80C81DD4C50600D61E4B /* Motion.swift in Sources */ = {isa = PBXBuildFile; fileRef = 96BCB76D1CB40DC500C806FE /* Motion.swift */; };
@@ -115,9 +88,12 @@
 		965E811D1DD4D5C800D61E4B /* TableViewCell.swift in Sources */ = {isa = PBXBuildFile; fileRef = 96BCB7891CB40DC500C806FE /* TableViewCell.swift */; };
 		965E811E1DD4D5C800D61E4B /* TextField.swift in Sources */ = {isa = PBXBuildFile; fileRef = 96BCB79C1CB40DC500C806FE /* TextField.swift */; };
 		965E811F1DD4D5C800D61E4B /* ErrorTextField.swift in Sources */ = {isa = PBXBuildFile; fileRef = 961F18E71CD93E3E008927C5 /* ErrorTextField.swift */; };
-		965E81201DD4D5C800D61E4B /* Text.swift in Sources */ = {isa = PBXBuildFile; fileRef = 96BCB79B1CB40DC500C806FE /* Text.swift */; };
 		965E81211DD4D5C800D61E4B /* TextStorage.swift in Sources */ = {isa = PBXBuildFile; fileRef = 96BCB79D1CB40DC500C806FE /* TextStorage.swift */; };
 		965E81221DD4D5C800D61E4B /* TextView.swift in Sources */ = {isa = PBXBuildFile; fileRef = 96BCB79E1CB40DC500C806FE /* TextView.swift */; };
+		965E81231DD4D7C800D61E4B /* BottomTabBar.swift in Sources */ = {isa = PBXBuildFile; fileRef = 96BCB7591CB40DC500C806FE /* BottomTabBar.swift */; };
+		965E81241DD4D7C800D61E4B /* Editor.swift in Sources */ = {isa = PBXBuildFile; fileRef = 961DED451DCC40C500F425B6 /* Editor.swift */; };
+		965E81251DD4D7C800D61E4B /* EditorController.swift in Sources */ = {isa = PBXBuildFile; fileRef = 961DED4A1DCC546100F425B6 /* EditorController.swift */; };
+		965E81261DD4D7C800D61E4B /* CharacterAttribute.swift in Sources */ = {isa = PBXBuildFile; fileRef = 961276621DCD8B1800A7D920 /* CharacterAttribute.swift */; };
 		9660161D1CB2ED6C00AAB661 /* Material.framework in Frameworks */ = {isa = PBXBuildFile; fileRef = 966016131CB2ED6C00AAB661 /* Material.framework */; };
 		9660162A1CB2F04E00AAB661 /* Material.h in Headers */ = {isa = PBXBuildFile; fileRef = 96D88C091C1328D800B91418 /* Material.h */; settings = {ATTRIBUTES = (Public, ); }; };
 		9661222E1D3EC414008BB4CB /* Color.swift in Sources */ = {isa = PBXBuildFile; fileRef = 9661222D1D3EC414008BB4CB /* Color.swift */; };
@@ -132,66 +108,6 @@
 		9697F7CB1D8F2573004741EC /* Snackbar.swift in Headers */ = {isa = PBXBuildFile; fileRef = 963FBEFC1D669510008F8512 /* Snackbar.swift */; settings = {ATTRIBUTES = (Public, ); }; };
 		9697F7CC1D8F2573004741EC /* SnackbarController.swift in Headers */ = {isa = PBXBuildFile; fileRef = 961EFC571D738FF600E84652 /* SnackbarController.swift */; settings = {ATTRIBUTES = (Public, ); }; };
 		9697F7CD1D8F2582004741EC /* Color.swift in Headers */ = {isa = PBXBuildFile; fileRef = 9661222D1D3EC414008BB4CB /* Color.swift */; settings = {ATTRIBUTES = (Public, ); }; };
-<<<<<<< HEAD
-		96BCB7A11CB40DC500C806FE /* BottomNavigationController.swift in Sources */ = {isa = PBXBuildFile; fileRef = 96BCB7581CB40DC500C806FE /* BottomNavigationController.swift */; };
-		96BCB7A21CB40DC500C806FE /* BottomTabBar.swift in Sources */ = {isa = PBXBuildFile; fileRef = 96BCB7591CB40DC500C806FE /* BottomTabBar.swift */; };
-		96BCB7A61CB40DC500C806FE /* Card.swift in Sources */ = {isa = PBXBuildFile; fileRef = 96BCB75D1CB40DC500C806FE /* Card.swift */; };
-		96BCB7A81CB40DC500C806FE /* FabButton.swift in Sources */ = {isa = PBXBuildFile; fileRef = 96BCB75F1CB40DC500C806FE /* FabButton.swift */; };
-		96BCB7A91CB40DC500C806FE /* FlatButton.swift in Sources */ = {isa = PBXBuildFile; fileRef = 96BCB7601CB40DC500C806FE /* FlatButton.swift */; };
-		96BCB7AA1CB40DC500C806FE /* Grid.swift in Sources */ = {isa = PBXBuildFile; fileRef = 96BCB7611CB40DC500C806FE /* Grid.swift */; };
-		96BCB7AB1CB40DC500C806FE /* ImageCard.swift in Sources */ = {isa = PBXBuildFile; fileRef = 96BCB7621CB40DC500C806FE /* ImageCard.swift */; };
-		96BCB7AC1CB40DC500C806FE /* Material+Obj-C.swift in Sources */ = {isa = PBXBuildFile; fileRef = 96BCB7631CB40DC500C806FE /* Material+Obj-C.swift */; };
-		96BCB7AD1CB40DC500C806FE /* Material+String.swift in Sources */ = {isa = PBXBuildFile; fileRef = 96BCB7641CB40DC500C806FE /* Material+String.swift */; };
-		96BCB7AE1CB40DC500C806FE /* Material+UIFont.swift in Sources */ = {isa = PBXBuildFile; fileRef = 96BCB7651CB40DC500C806FE /* Material+UIFont.swift */; };
-		96BCB7B51CB40DC500C806FE /* Material+UIImage.swift in Sources */ = {isa = PBXBuildFile; fileRef = 96BCB76C1CB40DC500C806FE /* Material+UIImage.swift */; };
-		96BCB7B61CB40DC500C806FE /* Motion.swift in Sources */ = {isa = PBXBuildFile; fileRef = 96BCB76D1CB40DC500C806FE /* Motion.swift */; };
-		96BCB7B81CB40DC500C806FE /* Border.swift in Sources */ = {isa = PBXBuildFile; fileRef = 96BCB76F1CB40DC500C806FE /* Border.swift */; };
-		96BCB7B91CB40DC500C806FE /* Button.swift in Sources */ = {isa = PBXBuildFile; fileRef = 96BCB7701CB40DC500C806FE /* Button.swift */; };
-		96BCB7BA1CB40DC500C806FE /* CollectionView.swift in Sources */ = {isa = PBXBuildFile; fileRef = 96BCB7711CB40DC500C806FE /* CollectionView.swift */; };
-		96BCB7BB1CB40DC500C806FE /* CollectionViewCell.swift in Sources */ = {isa = PBXBuildFile; fileRef = 96BCB7721CB40DC500C806FE /* CollectionViewCell.swift */; };
-		96BCB7BC1CB40DC500C806FE /* CollectionViewDataSource.swift in Sources */ = {isa = PBXBuildFile; fileRef = 96BCB7731CB40DC500C806FE /* CollectionViewDataSource.swift */; };
-		96BCB7BD1CB40DC500C806FE /* CollectionViewDelegate.swift in Sources */ = {isa = PBXBuildFile; fileRef = 96BCB7741CB40DC500C806FE /* CollectionViewDelegate.swift */; };
-		96BCB7BE1CB40DC500C806FE /* CollectionViewLayout.swift in Sources */ = {isa = PBXBuildFile; fileRef = 96BCB7751CB40DC500C806FE /* CollectionViewLayout.swift */; };
-		96BCB7BF1CB40DC500C806FE /* Color.swift in Sources */ = {isa = PBXBuildFile; fileRef = 96BCB7761CB40DC500C806FE /* Color.swift */; };
-		96BCB7C01CB40DC500C806FE /* CollectionDataSourceItem.swift in Sources */ = {isa = PBXBuildFile; fileRef = 96BCB7771CB40DC500C806FE /* CollectionDataSourceItem.swift */; };
-		96BCB7C11CB40DC500C806FE /* Depth.swift in Sources */ = {isa = PBXBuildFile; fileRef = 96BCB7781CB40DC500C806FE /* Depth.swift */; };
-		96BCB7C21CB40DC500C806FE /* Device.swift in Sources */ = {isa = PBXBuildFile; fileRef = 96BCB7791CB40DC500C806FE /* Device.swift */; };
-		96BCB7C31CB40DC500C806FE /* EdgeInsets.swift in Sources */ = {isa = PBXBuildFile; fileRef = 96BCB77A1CB40DC500C806FE /* EdgeInsets.swift */; };
-		96BCB7C41CB40DC500C806FE /* Font.swift in Sources */ = {isa = PBXBuildFile; fileRef = 96BCB77B1CB40DC500C806FE /* Font.swift */; };
-		96BCB7C51CB40DC500C806FE /* MaterialGravity.swift in Sources */ = {isa = PBXBuildFile; fileRef = 96BCB77C1CB40DC500C806FE /* MaterialGravity.swift */; };
-		96BCB7C61CB40DC500C806FE /* Icon.swift in Sources */ = {isa = PBXBuildFile; fileRef = 96BCB77D1CB40DC500C806FE /* Icon.swift */; };
-		96BCB7C71CB40DC500C806FE /* MotionKeyframe.swift in Sources */ = {isa = PBXBuildFile; fileRef = 96BCB77E1CB40DC500C806FE /* MotionKeyframe.swift */; };
-		96BCB7C91CB40DC500C806FE /* Layer.swift in Sources */ = {isa = PBXBuildFile; fileRef = 96BCB7801CB40DC500C806FE /* Layer.swift */; };
-		96BCB7CA1CB40DC500C806FE /* Layout.swift in Sources */ = {isa = PBXBuildFile; fileRef = 96BCB7811CB40DC500C806FE /* Layout.swift */; };
-		96BCB7CB1CB40DC500C806FE /* PulseAnimation.swift in Sources */ = {isa = PBXBuildFile; fileRef = 96BCB7821CB40DC500C806FE /* PulseAnimation.swift */; };
-		96BCB7CD1CB40DC500C806FE /* PulseView.swift in Sources */ = {isa = PBXBuildFile; fileRef = 96BCB7841CB40DC500C806FE /* PulseView.swift */; };
-		96BCB7CE1CB40DC500C806FE /* CornerRadius.swift in Sources */ = {isa = PBXBuildFile; fileRef = 96BCB7851CB40DC500C806FE /* CornerRadius.swift */; };
-		96BCB7CF1CB40DC500C806FE /* Shape.swift in Sources */ = {isa = PBXBuildFile; fileRef = 96BCB7861CB40DC500C806FE /* Shape.swift */; };
-		96BCB7D01CB40DC500C806FE /* InterimSpace.swift in Sources */ = {isa = PBXBuildFile; fileRef = 96BCB7871CB40DC500C806FE /* InterimSpace.swift */; };
-		96BCB7D11CB40DC500C806FE /* Switch.swift in Sources */ = {isa = PBXBuildFile; fileRef = 96BCB7881CB40DC500C806FE /* Switch.swift */; };
-		96BCB7D21CB40DC500C806FE /* TableViewCell.swift in Sources */ = {isa = PBXBuildFile; fileRef = 96BCB7891CB40DC500C806FE /* TableViewCell.swift */; };
-		96BCB7D41CB40DC500C806FE /* MotionTransition.swift in Sources */ = {isa = PBXBuildFile; fileRef = 96BCB78B1CB40DC500C806FE /* MotionTransition.swift */; };
-		96BCB7D51CB40DC500C806FE /* View.swift in Sources */ = {isa = PBXBuildFile; fileRef = 96BCB78C1CB40DC500C806FE /* View.swift */; };
-		96BCB7D71CB40DC500C806FE /* Menu.swift in Sources */ = {isa = PBXBuildFile; fileRef = 96BCB78E1CB40DC500C806FE /* Menu.swift */; };
-		96BCB7D81CB40DC500C806FE /* MenuController.swift in Sources */ = {isa = PBXBuildFile; fileRef = 96BCB78F1CB40DC500C806FE /* MenuController.swift */; };
-		96BCB7D91CB40DC500C806FE /* NavigationBar.swift in Sources */ = {isa = PBXBuildFile; fileRef = 96BCB7901CB40DC500C806FE /* NavigationBar.swift */; };
-		96BCB7DA1CB40DC500C806FE /* NavigationController.swift in Sources */ = {isa = PBXBuildFile; fileRef = 96BCB7911CB40DC500C806FE /* NavigationController.swift */; };
-		96BCB7DB1CB40DC500C806FE /* NavigationItem.swift in Sources */ = {isa = PBXBuildFile; fileRef = 96BCB7921CB40DC500C806FE /* NavigationItem.swift */; };
-		96BCB7DC1CB40DC500C806FE /* RaisedButton.swift in Sources */ = {isa = PBXBuildFile; fileRef = 96BCB7931CB40DC500C806FE /* RaisedButton.swift */; };
-		96BCB7DD1CB40DC500C806FE /* RobotoFont.swift in Sources */ = {isa = PBXBuildFile; fileRef = 96BCB7941CB40DC500C806FE /* RobotoFont.swift */; };
-		96BCB7DE1CB40DC500C806FE /* SearchBar.swift in Sources */ = {isa = PBXBuildFile; fileRef = 96BCB7951CB40DC500C806FE /* SearchBar.swift */; };
-		96BCB7DF1CB40DC500C806FE /* SearchBarController.swift in Sources */ = {isa = PBXBuildFile; fileRef = 96BCB7961CB40DC500C806FE /* SearchBarController.swift */; };
-		96BCB7E01CB40DC500C806FE /* NavigationDrawerController.swift in Sources */ = {isa = PBXBuildFile; fileRef = 96BCB7971CB40DC500C806FE /* NavigationDrawerController.swift */; };
-		96BCB7E11CB40DC500C806FE /* Bar.swift in Sources */ = {isa = PBXBuildFile; fileRef = 96BCB7981CB40DC500C806FE /* Bar.swift */; };
-		96BCB7E21CB40DC500C806FE /* RootController.swift in Sources */ = {isa = PBXBuildFile; fileRef = 96BCB7991CB40DC500C806FE /* RootController.swift */; };
-		96BCB7E31CB40DC500C806FE /* TabBar.swift in Sources */ = {isa = PBXBuildFile; fileRef = 96BCB79A1CB40DC500C806FE /* TabBar.swift */; };
-		96BCB7E51CB40DC500C806FE /* TextField.swift in Sources */ = {isa = PBXBuildFile; fileRef = 96BCB79C1CB40DC500C806FE /* TextField.swift */; };
-		96BCB7E61CB40DC500C806FE /* TextStorage.swift in Sources */ = {isa = PBXBuildFile; fileRef = 96BCB79D1CB40DC500C806FE /* TextStorage.swift */; };
-		96BCB7E71CB40DC500C806FE /* TextView.swift in Sources */ = {isa = PBXBuildFile; fileRef = 96BCB79E1CB40DC500C806FE /* TextView.swift */; };
-		96BCB7E81CB40DC500C806FE /* Toolbar.swift in Sources */ = {isa = PBXBuildFile; fileRef = 96BCB79F1CB40DC500C806FE /* Toolbar.swift */; };
-		96BCB7E91CB40DC500C806FE /* ToolbarController.swift in Sources */ = {isa = PBXBuildFile; fileRef = 96BCB7A01CB40DC500C806FE /* ToolbarController.swift */; };
-=======
->>>>>>> f9213969
 		96BCB7F31CB40DE900C806FE /* Roboto-Bold.ttf in Resources */ = {isa = PBXBuildFile; fileRef = 96BCB7EE1CB40DE900C806FE /* Roboto-Bold.ttf */; };
 		96BCB7F41CB40DE900C806FE /* Roboto-Bold.ttf in Resources */ = {isa = PBXBuildFile; fileRef = 96BCB7EE1CB40DE900C806FE /* Roboto-Bold.ttf */; };
 		96BCB7F51CB40DE900C806FE /* Roboto-Light.ttf in Resources */ = {isa = PBXBuildFile; fileRef = 96BCB7EF1CB40DE900C806FE /* Roboto-Light.ttf */; };
@@ -941,18 +857,6 @@
 				9697F7C51D8F2573004741EC /* MenuItem.swift in Headers */,
 				9697F7CB1D8F2573004741EC /* Snackbar.swift in Headers */,
 				9697F7CC1D8F2573004741EC /* SnackbarController.swift in Headers */,
-				961276641DCD8CF200A7D920 /* PresenterCard.swift in Headers */,
-				961276651DCD8CF200A7D920 /* Capture.swift in Headers */,
-				961276661DCD8CF200A7D920 /* CapturePreview.swift in Headers */,
-				961276671DCD8CF200A7D920 /* CaptureController.swift in Headers */,
-				961276681DCD8CF200A7D920 /* Editor.swift in Headers */,
-				961276691DCD8CF200A7D920 /* EditorController.swift in Headers */,
-				9612766A1DCD8CF200A7D920 /* HeightPreset.swift in Headers */,
-				9612766B1DCD8CF200A7D920 /* PhotoLibrary.swift in Headers */,
-				9612766C1DCD8CF200A7D920 /* PhotoLibraryController.swift in Headers */,
-				9612766D1DCD8CF200A7D920 /* Pulse.swift in Headers */,
-				9612766E1DCD8CF200A7D920 /* Display.swift in Headers */,
-				9612766F1DCD8CF200A7D920 /* CharacterAttribute.swift in Headers */,
 			);
 			runOnlyForDeploymentPostprocessing = 0;
 		};
@@ -1144,93 +1048,10 @@
 			isa = PBXSourcesBuildPhase;
 			buildActionMask = 2147483647;
 			files = (
-<<<<<<< HEAD
-				96BCB7C01CB40DC500C806FE /* CollectionDataSourceItem.swift in Sources */,
-				96BCB7AC1CB40DC500C806FE /* Material+Obj-C.swift in Sources */,
-				9658F2171CD6FA4700B902C1 /* IconButton.swift in Sources */,
-				96BCB7BB1CB40DC500C806FE /* CollectionViewCell.swift in Sources */,
-				96BCB7CF1CB40DC500C806FE /* Shape.swift in Sources */,
-				96E3C39E1D3A1D0C0086A024 /* MotionBasic.swift in Sources */,
-				96BCB7DF1CB40DC500C806FE /* SearchBarController.swift in Sources */,
-				96BCB7C11CB40DC500C806FE /* Depth.swift in Sources */,
-				96BCB7E61CB40DC500C806FE /* TextStorage.swift in Sources */,
-				96BCB7A91CB40DC500C806FE /* FlatButton.swift in Sources */,
-				96BCB7CA1CB40DC500C806FE /* Layout.swift in Sources */,
-				96BCB7D11CB40DC500C806FE /* Switch.swift in Sources */,
-				961DED4B1DCC546100F425B6 /* EditorController.swift in Sources */,
-				96BCB7BA1CB40DC500C806FE /* CollectionView.swift in Sources */,
-				96BCB7BC1CB40DC500C806FE /* CollectionViewDataSource.swift in Sources */,
-				96717B191DBE6B1800DA84DB /* PhotoLibraryController.swift in Sources */,
-				96E3C3941D397AE90086A024 /* Material+UIView.swift in Sources */,
-				96BCB7C71CB40DC500C806FE /* MotionKeyframe.swift in Sources */,
-				96BCB7BE1CB40DC500C806FE /* CollectionViewLayout.swift in Sources */,
-				96BCB7BF1CB40DC500C806FE /* Color.swift in Sources */,
-				9626CB9B1DAD3D1D003E2611 /* HeightPreset.swift in Sources */,
-				96717B111DBE6AF600DA84DB /* Capture.swift in Sources */,
-				96BCB7C61CB40DC500C806FE /* Icon.swift in Sources */,
-				96BCB7E91CB40DC500C806FE /* ToolbarController.swift in Sources */,
-				96BCB7A21CB40DC500C806FE /* BottomTabBar.swift in Sources */,
-				96BCB7BD1CB40DC500C806FE /* CollectionViewDelegate.swift in Sources */,
-				9631A7C71D95E5D900CFB109 /* Pulse.swift in Sources */,
-				9626CA971DAB53A8003E2611 /* Display.swift in Sources */,
-				961F18E81CD93E3E008927C5 /* ErrorTextField.swift in Sources */,
-				96BCB7D01CB40DC500C806FE /* InterimSpace.swift in Sources */,
-				96BCB7E81CB40DC500C806FE /* Toolbar.swift in Sources */,
-				96230AB81D6A520C00AF47DC /* Divider.swift in Sources */,
-				96BCB7C41CB40DC500C806FE /* Font.swift in Sources */,
-				96BCB7AA1CB40DC500C806FE /* Grid.swift in Sources */,
-				96BCB7E71CB40DC500C806FE /* TextView.swift in Sources */,
-				96BCB7C31CB40DC500C806FE /* EdgeInsets.swift in Sources */,
-				96BCB7CE1CB40DC500C806FE /* CornerRadius.swift in Sources */,
-				96BCB7E11CB40DC500C806FE /* Bar.swift in Sources */,
-				96BCB7A11CB40DC500C806FE /* BottomNavigationController.swift in Sources */,
-				96BCB7D81CB40DC500C806FE /* MenuController.swift in Sources */,
-				96BCB7D41CB40DC500C806FE /* MotionTransition.swift in Sources */,
-				967A48191D0F425A00B8CEB7 /* StatusBarController.swift in Sources */,
-				96BCB7C21CB40DC500C806FE /* Device.swift in Sources */,
-				963FBF081D669D14008F8512 /* PageTabBarController.swift in Sources */,
-				963FBEFD1D669510008F8512 /* Snackbar.swift in Sources */,
-				96BCB7C51CB40DC500C806FE /* MaterialGravity.swift in Sources */,
-				968C99471D377849000074FF /* Offset.swift in Sources */,
-				96717B131DBE6AF600DA84DB /* CapturePreview.swift in Sources */,
-				9631A7C11D95E3AC00CFB109 /* PresenterCard.swift in Sources */,
-				96BCB7D51CB40DC500C806FE /* View.swift in Sources */,
-				96BCB7DE1CB40DC500C806FE /* SearchBar.swift in Sources */,
-				9628645A1D53FE3E00690B69 /* Material+UIWindow.swift in Sources */,
-				96BCB7B81CB40DC500C806FE /* Border.swift in Sources */,
-				96BCB7A61CB40DC500C806FE /* Card.swift in Sources */,
-				96BCB7C91CB40DC500C806FE /* Layer.swift in Sources */,
-				96BCB7E21CB40DC500C806FE /* RootController.swift in Sources */,
-				96BCB7DC1CB40DC500C806FE /* RaisedButton.swift in Sources */,
-				96BCB7DD1CB40DC500C806FE /* RobotoFont.swift in Sources */,
-				96BCB7D71CB40DC500C806FE /* Menu.swift in Sources */,
-				966ECF2A1CF4C20100BB0BDF /* CollectionReusableView.swift in Sources */,
-				96BCB7E51CB40DC500C806FE /* TextField.swift in Sources */,
-				96BCB7D21CB40DC500C806FE /* TableViewCell.swift in Sources */,
-				96F1DC881D654FDF0025F925 /* Material+CALayer.swift in Sources */,
-				96BCB7B61CB40DC500C806FE /* Motion.swift in Sources */,
-				96BCB7DB1CB40DC500C806FE /* NavigationItem.swift in Sources */,
-				96BCB7E01CB40DC500C806FE /* NavigationDrawerController.swift in Sources */,
-				9628645F1D540AF300690B69 /* DynamicFontType.swift in Sources */,
-				961EFC581D738FF600E84652 /* SnackbarController.swift in Sources */,
-				96BCB7AD1CB40DC500C806FE /* Material+String.swift in Sources */,
-				96BCB7B91CB40DC500C806FE /* Button.swift in Sources */,
-				96BCB7B51CB40DC500C806FE /* Material+UIImage.swift in Sources */,
-				961DED461DCC40C500F425B6 /* Editor.swift in Sources */,
-				96C1C8811D42C62800E6608F /* Material+Array.swift in Sources */,
-				96BCB7E31CB40DC500C806FE /* TabBar.swift in Sources */,
-				96BCB7CD1CB40DC500C806FE /* PulseView.swift in Sources */,
-				96BCB7DA1CB40DC500C806FE /* NavigationController.swift in Sources */,
-				96BCB7A81CB40DC500C806FE /* FabButton.swift in Sources */,
-				96717B121DBE6AF600DA84DB /* CaptureController.swift in Sources */,
-				96717B181DBE6B1800DA84DB /* PhotoLibrary.swift in Sources */,
-				961276631DCD8B1800A7D920 /* CharacterAttribute.swift in Sources */,
-				96BCB7AB1CB40DC500C806FE /* ImageCard.swift in Sources */,
-				96BCB7CB1CB40DC500C806FE /* PulseAnimation.swift in Sources */,
-				96BCB7AE1CB40DC500C806FE /* Material+UIFont.swift in Sources */,
-				9697F7B71D8F22A4004741EC /* MenuItem.swift in Sources */,
-				96BCB7D91CB40DC500C806FE /* NavigationBar.swift in Sources */,
-=======
+				965E81231DD4D7C800D61E4B /* BottomTabBar.swift in Sources */,
+				965E81241DD4D7C800D61E4B /* Editor.swift in Sources */,
+				965E81251DD4D7C800D61E4B /* EditorController.swift in Sources */,
+				965E81261DD4D7C800D61E4B /* CharacterAttribute.swift in Sources */,
 				965E80FF1DD4D5C800D61E4B /* BottomNavigationController.swift in Sources */,
 				965E81001DD4D5C800D61E4B /* Capture.swift in Sources */,
 				965E81011DD4D5C800D61E4B /* CapturePreview.swift in Sources */,
@@ -1264,7 +1085,6 @@
 				965E811D1DD4D5C800D61E4B /* TableViewCell.swift in Sources */,
 				965E811E1DD4D5C800D61E4B /* TextField.swift in Sources */,
 				965E811F1DD4D5C800D61E4B /* ErrorTextField.swift in Sources */,
-				965E81201DD4D5C800D61E4B /* Text.swift in Sources */,
 				965E81211DD4D5C800D61E4B /* TextStorage.swift in Sources */,
 				965E81221DD4D5C800D61E4B /* TextView.swift in Sources */,
 				965E80E61DD4C55200D61E4B /* Material+Obj-C.swift in Sources */,
@@ -1313,7 +1133,6 @@
 				965E80E01DD4C50600D61E4B /* Shape.swift in Sources */,
 				965E80E11DD4C50600D61E4B /* Offset.swift in Sources */,
 				965E80E21DD4C50600D61E4B /* View.swift in Sources */,
->>>>>>> f9213969
 			);
 			runOnlyForDeploymentPostprocessing = 0;
 		};
