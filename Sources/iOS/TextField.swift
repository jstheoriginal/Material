/*
 * Copyright (C) 2015 - 2017, Daniel Dahan and CosmicMind, Inc. <http://cosmicmind.com>.
 * All rights reserved.
 *
 * Redistribution and use in source and binary forms, with or without
 * modification, are permitted provided that the following conditions are met:
 *
 *	*	Redistributions of source code must retain the above copyright notice, this
 *		list of conditions and the following disclaimer.
 *
 *	*	Redistributions in binary form must reproduce the above copyright notice,
 *		this list of conditions and the following disclaimer in the documentation
 *		and/or other materials provided with the distribution.
 *
 *	*	Neither the name of CosmicMind nor the names of its
 *		contributors may be used to endorse or promote products derived from
 *		this software without specific prior written permission.
 *
 * THIS SOFTWARE IS PROVIDED BY THE COPYRIGHT HOLDERS AND CONTRIBUTORS "AS IS"
 * AND ANY EXPRESS OR IMPLIED WARRANTIES, INCLUDING, BUT NOT LIMITED TO, THE
 * IMPLIED WARRANTIES OF MERCHANTABILITY AND FITNESS FOR A PARTICULAR PURPOSE ARE
 * DISCLAIMED. IN NO EVENT SHALL THE COPYRIGHT HOLDER OR CONTRIBUTORS BE LIABLE
 * FOR ANY DIRECT, INDIRECT, INCIDENTAL, SPECIAL, EXEMPLARY, OR CONSEQUENTIAL
 * DAMAGES (INCLUDING, BUT NOT LIMITED TO, PROCUREMENT OF SUBSTITUTE GOODS OR
 * SERVICES; LOSS OF USE, DATA, OR PROFITS; OR BUSINESS INTERRUPTION) HOWEVER
 * CAUSED AND ON ANY THEORY OF LIABILITY, WHETHER IN CONTRACT, STRICT LIABILITY,
 * OR TORT (INCLUDING NEGLIGENCE OR OTHERWISE) ARISING IN ANY WAY OUT OF THE USE
 * OF THIS SOFTWARE, EVEN IF ADVISED OF THE POSSIBILITY OF SUCH DAMAGE.
 */

import UIKit

@objc(TextFieldPlaceholderAnimation)
public enum TextFieldPlaceholderAnimation: Int {
    case `default`
    case hidden
}

@objc(TextFieldDelegate)
public protocol TextFieldDelegate: UITextFieldDelegate {
    /**
     A delegation method that is executed when the textField changed.
     - Parameter textField: A UITextField.
     - Parameter didChange text: An optional String.
     */
    @objc
    optional func textField(textField: UITextField, didChange text: String?)
    
    /**
     A delegation method that is executed when the textField will clear.
     - Parameter textField: A UITextField.
     - Parameter willClear text: An optional String.
     */
    @objc
    optional func textField(textField: UITextField, willClear text: String?)
    
    /**
     A delegation method that is executed when the textField is cleared.
     - Parameter textField: A UITextField.
     - Parameter didClear text: An optional String.
     */
    @objc
    optional func textField(textField: UITextField, didClear text: String?)
}

open class TextField: UITextField {
    /// Default size when using AutoLayout.
    open override var intrinsicContentSize: CGSize {
        return CGSize(width: width, height: 32)
    }
    
    /// A Boolean that indicates if the placeholder label is animated.
    @IBInspectable
    open var isPlaceholderAnimated = true
    
    /// Set the placeholder animation value.
    open var placeholderAnimation = TextFieldPlaceholderAnimation.default {
        didSet {
            placeholderLabel.isHidden = .hidden == placeholderAnimation && !isEmpty
        }
    }
    
    /// A boolean indicating whether the text is empty.
    open var isEmpty: Bool {
        return 0 == text?.utf16.count
    }
    
    open override var leftView: UIView? {
        didSet {
            prepareLeftView()
            layoutSubviews()
        }
    }
    
    /// The leftView width value.
    open var leftViewWidth: CGFloat {
        guard nil != leftView else {
            return 0
        }
        
        return leftViewOffset + height
    }
    
    /// The leftView offset value.
    open var leftViewOffset: CGFloat = 16
    
    /// Placeholder normal text
    @IBInspectable
    open var leftViewNormalColor = Color.darkText.others {
        didSet {
            updateLeftViewColor()
        }
    }
    
    /// Placeholder active text
    @IBInspectable
    open var leftViewActiveColor = Color.blue.base {
        didSet {
            updateLeftViewColor()
        }
    }
    
    /// Divider normal height.
    @IBInspectable
    open var dividerNormalHeight: CGFloat = 1 {
        didSet {
            guard !isEditing else {
                return
            }
            
            dividerThickness = dividerNormalHeight
        }
    }
    
    
    /// Divider active height.
    @IBInspectable
    open var dividerActiveHeight: CGFloat = 2 {
        didSet {
            guard isEditing else {
                return
            }
            
            dividerThickness = dividerActiveHeight
        }
    }
    
    /// Divider normal color.
    @IBInspectable
    open var dividerNormalColor = Color.darkText.dividers {
        didSet {
            guard !isEditing else {
                return
            }
            
            dividerColor = dividerNormalColor
        }
    }
    
    /// Divider active color.
    @IBInspectable
    open var dividerActiveColor = Color.blue.base {
        didSet {
            guard isEditing else {
                return
            }
            
            dividerColor = dividerActiveColor
        }
    }
    
    /// The placeholderLabel font value.
    @IBInspectable
    open override var font: UIFont? {
        didSet {
            placeholderLabel.font = font
        }
    }
    
    /// The placeholderLabel text value.
    @IBInspectable
    open override var placeholder: String? {
        get {
            return placeholderLabel.text
        }
        set(value) {
            placeholderLabel.text = value
            layoutSubviews()
        }
    }
    
    /// The placeholder UILabel.
    @IBInspectable
    open let placeholderLabel = UILabel()
    
    /// Placeholder normal text
    @IBInspectable
    open var placeholderNormalColor = Color.darkText.others {
        didSet {
            updatePlaceholderLabelColor()
        }
    }
    
    /// Placeholder active text
    @IBInspectable
    open var placeholderActiveColor = Color.blue.base {
        didSet {
            updatePlaceholderLabelColor()
        }
    }
    
    /// This property adds a padding to placeholder y position animation
    @IBInspectable
    open var placeholderVerticalOffset: CGFloat = 0
    
    /// The detailLabel UILabel that is displayed.
    @IBInspectable
    open let detailLabel = UILabel()
    
    /// The detailLabel text value.
    @IBInspectable
    open var detail: String? {
        get {
            return detailLabel.text
        }
        set(value) {
            detailLabel.text = value
            layoutSubviews()
        }
    }
    
    /// Detail text
    @IBInspectable
    open var detailColor = Color.darkText.others {
        didSet {
            updateDetailLabelColor()
        }
    }
    
    /// Vertical distance for the detailLabel from the divider.
    @IBInspectable
    open var detailVerticalOffset: CGFloat = 8 {
        didSet {
            layoutDetailLabel()
        }
    }
    
    /// Handles the textAlignment of the placeholderLabel.
    open override var textAlignment: NSTextAlignment {
        get {
            return super.textAlignment
        }
        set(value) {
            super.textAlignment = value
            placeholderLabel.textAlignment = value
            detailLabel.textAlignment = value
        }
    }
    
    /// A reference to the clearIconButton.
    open fileprivate(set) var clearIconButton: IconButton?
    
    /// Enables the clearIconButton.
    @IBInspectable
    open var isClearIconButtonEnabled: Bool {
        get {
            return nil != clearIconButton
        }
        set(value) {
            guard value else {
                clearIconButton?.removeTarget(self, action: #selector(handleClearIconButton), for: .touchUpInside)
                clearIconButton = nil
                return
            }
            
            guard nil == clearIconButton else {
                return
            }
            
            clearIconButton = IconButton(image: Icon.cm.clear, tintColor: placeholderNormalColor)
            clearIconButton!.contentEdgeInsetsPreset = .none
            clearIconButton!.pulseAnimation = .none
            clearButtonMode = .never
            rightViewMode = .whileEditing
            rightView = clearIconButton
            isClearIconButtonAutoHandled = isClearIconButtonAutoHandled ? true : false
            
            layoutSubviews()
        }
    }
    
    /// Enables the automatic handling of the clearIconButton.
    @IBInspectable
    open var isClearIconButtonAutoHandled = true {
        didSet {
            clearIconButton?.removeTarget(self, action: #selector(handleClearIconButton), for: .touchUpInside)
            
            guard isClearIconButtonAutoHandled else {
                return
            }
            
            clearIconButton?.addTarget(self, action: #selector(handleClearIconButton), for: .touchUpInside)
        }
    }
    
    /// A reference to the visibilityIconButton.
    open fileprivate(set) var visibilityIconButton: IconButton?
    
    /// Enables the visibilityIconButton.
    @IBInspectable
    open var isVisibilityIconButtonEnabled: Bool {
        get {
            return nil != visibilityIconButton
        }
        set(value) {
            guard value else {
                visibilityIconButton?.removeTarget(self, action: #selector(handleVisibilityIconButton), for: .touchUpInside)
                visibilityIconButton = nil
                return
            }
            
            guard nil == visibilityIconButton else {
                return
            }
            
            visibilityIconButton = IconButton(image: Icon.visibility, tintColor: placeholderNormalColor.withAlphaComponent(isSecureTextEntry ? 0.38 : 0.54))
            visibilityIconButton!.contentEdgeInsetsPreset = .none
            visibilityIconButton!.pulseAnimation = .none
            isSecureTextEntry = true
            clearButtonMode = .never
            rightViewMode = .whileEditing
            rightView = visibilityIconButton
            isVisibilityIconButtonAutoHandled = isVisibilityIconButtonAutoHandled ? true : false
            
            layoutSubviews()
        }
    }
    
    /// Enables the automatic handling of the visibilityIconButton.
    @IBInspectable
    open var isVisibilityIconButtonAutoHandled: Bool = true {
        didSet {
            visibilityIconButton?.removeTarget(self, action: #selector(handleVisibilityIconButton), for: .touchUpInside)
            
            guard isVisibilityIconButtonAutoHandled else {
                return
            }
            
            visibilityIconButton?.addTarget(self, action: #selector(handleVisibilityIconButton), for: .touchUpInside)
        }
    }
    
    @IBInspectable
    open var isPlaceholderUppercasedWhenEditing: Bool = false
    
    /**
     An initializer that initializes the object with a NSCoder object.
     - Parameter aDecoder: A NSCoder instance.
     */
    public required init?(coder aDecoder: NSCoder) {
        super.init(coder: aDecoder)
        prepare()
    }
    
    /**
     An initializer that initializes the object with a CGRect object.
     If AutoLayout is used, it is better to initilize the instance
     using the init() initializer.
     - Parameter frame: A CGRect instance.
     */
    public override init(frame: CGRect) {
        super.init(frame: frame)
        prepare()
    }
    
    /// A convenience initializer.
    public convenience init() {
        self.init(frame: .zero)
    }
    
    open override func layoutSubviews() {
        super.layoutSubviews()
        layoutShape()
        reload()
    }
    
    open override func becomeFirstResponder() -> Bool {
        setNeedsLayout()
        layoutIfNeeded()
        return super.becomeFirstResponder()
    }
    
    /**
     Prepares the view instance when intialized. When subclassing,
     it is recommended to override the prepare method
     to initialize property values and other setup operations.
     The super.prepare method should always be called immediately
     when subclassing.
     */
<<<<<<< HEAD
    open func prepare() {
        clipsToBounds = false
        borderStyle = .none
        backgroundColor = nil
        contentScaleFactor = Screen.scale
=======
	open func prepare() {
		clipsToBounds = false
		borderStyle = .none
		backgroundColor = nil
		contentScaleFactor = Screen.scale
        font = RobotoFont.regular(with: 16)
        textColor = Color.darkText.primary
>>>>>>> 909c99d2
        
        prepareDivider()
        preparePlaceholderLabel()
        prepareDetailLabel()
        prepareTargetHandlers()
        prepareTextAlignment()
    }
    
    /// Ensures that the components are sized correctly.
    open func reload() {
        layoutPlaceholderLabel()
        layoutDetailLabel()
        layoutButton(button: clearIconButton)
        layoutButton(button: visibilityIconButton)
        layoutDivider()
        layoutLeftView()
    }
}

extension TextField {
    /// Prepares the divider.
    fileprivate func prepareDivider() {
        dividerColor = dividerNormalColor
    }
    
    /// Prepares the placeholderLabel.
    fileprivate func preparePlaceholderLabel() {
        placeholderNormalColor = Color.darkText.others
        placeholderLabel.backgroundColor = .clear
        addSubview(placeholderLabel)
    }
    
    /// Prepares the detailLabel.
    fileprivate func prepareDetailLabel() {
        detailLabel.font = RobotoFont.regular(with: 12)
        detailLabel.numberOfLines = 0
        detailColor = Color.darkText.others
        addSubview(detailLabel)
    }
    
    /// Prepares the leftView.
    fileprivate func prepareLeftView() {
        leftView?.contentMode = .left
        leftViewMode = .always
        updateLeftViewColor()
    }
    
    /// Prepares the target handlers.
    fileprivate func prepareTargetHandlers() {
        addTarget(self, action: #selector(handleEditingDidBegin), for: .editingDidBegin)
        addTarget(self, action: #selector(handleEditingChanged), for: .editingChanged)
        addTarget(self, action: #selector(handleEditingDidEnd), for: .editingDidEnd)
    }
    
    /// Prepares the textAlignment.
    fileprivate func prepareTextAlignment() {
        textAlignment = .rightToLeft == Application.userInterfaceLayoutDirection ? .right : .left
    }
}

extension TextField {
    /// Updates the leftView tint color.
    fileprivate func updateLeftViewColor() {
        leftView?.tintColor = isEditing ? leftViewActiveColor : leftViewNormalColor
    }
    
    /// Updates the placeholderLabel text color.
    fileprivate func updatePlaceholderLabelColor() {
        tintColor = placeholderActiveColor
        placeholderLabel.textColor = isEditing ? placeholderActiveColor : placeholderNormalColor
    }
    
    /// Updates the detailLabel text color.
    fileprivate func updateDetailLabelColor() {
        detailLabel.textColor = detailColor
    }
}

extension TextField {
    /// Layout the placeholderLabel.
    fileprivate func layoutPlaceholderLabel() {
        let w = leftViewWidth
        let h = 0 == height ? intrinsicContentSize.height : height
        
        placeholderLabel.transform = CGAffineTransform.identity
        
        guard isEditing || !isEmpty || !isPlaceholderAnimated else {
            placeholderLabel.frame = CGRect(x: w, y: 0, width: width - w, height: h)
            return
        }
        
        placeholderLabel.frame = CGRect(x: w, y: 0, width: width - w, height: h)
        placeholderLabel.transform = CGAffineTransform(scaleX: 0.75, y: 0.75)
        
        switch textAlignment {
        case .left, .natural:
            placeholderLabel.x = w
        case .right:
            placeholderLabel.x = width - placeholderLabel.width
        default:break
        }
        
        placeholderLabel.y = -placeholderLabel.height + placeholderVerticalOffset
    }
    
    /// Layout the detailLabel.
    fileprivate func layoutDetailLabel() {
        let c = dividerContentEdgeInsets
        detailLabel.height = detailLabel.sizeThatFits(CGSize(width: width, height: .greatestFiniteMagnitude)).height
        detailLabel.x = c.left
        detailLabel.y = height + detailVerticalOffset
        detailLabel.width = width - c.left - c.right
    }
    
    /// Layout the a button.
    fileprivate func layoutButton(button: UIButton?) {
        button?.frame = CGRect(x: width - height, y: 0, width: height, height: height)
    }
    
    /// Layout the divider.
    fileprivate func layoutDivider() {
        divider.reload()
    }
    
    /// Layout the leftView.
    fileprivate func layoutLeftView() {
        guard let v = leftView else {
            return
        }
        
        let w = leftViewWidth
        v.frame = CGRect(x: 0, y: 0, width: w, height: height)
        dividerContentEdgeInsets.left = w
    }
}

extension TextField {
    /// Handles the text editing did begin state.
    @objc
    fileprivate func handleEditingDidBegin() {
        leftViewEditingBeginAnimation()
        placeholderEditingDidBeginAnimation()
        dividerEditingDidBeginAnimation()
        
    }
    
    // Live updates the textField text.
    @objc
    fileprivate func handleEditingChanged(textField: UITextField) {
        (delegate as? TextFieldDelegate)?.textField?(textField: self, didChange: textField.text)
    }
    
    /// Handles the text editing did end state.
    @objc
    fileprivate func handleEditingDidEnd() {
        leftViewEditingEndAnimation()
        placeholderEditingDidEndAnimation()
        dividerEditingDidEndAnimation()
    }
    
    /// Handles the clearIconButton TouchUpInside event.
    @objc
    fileprivate func handleClearIconButton() {
        guard nil == delegate?.textFieldShouldClear || true == delegate?.textFieldShouldClear?(self) else {
            return
        }
        
        let t = text
        
        (delegate as? TextFieldDelegate)?.textField?(textField: self, willClear: t)
        
        text = nil
        
        (delegate as? TextFieldDelegate)?.textField?(textField: self, didClear: t)
    }
    
    /// Handles the visibilityIconButton TouchUpInside event.
    @objc
    fileprivate func handleVisibilityIconButton() {
        isSecureTextEntry = !isSecureTextEntry
        
        if !isSecureTextEntry {
            super.font = nil
            font = placeholderLabel.font
        }
        
        visibilityIconButton?.tintColor = visibilityIconButton?.tintColor.withAlphaComponent(isSecureTextEntry ? 0.38 : 0.54)
    }
}

extension TextField {
    /// The animation for leftView when editing begins.
    fileprivate func leftViewEditingBeginAnimation() {
        updateLeftViewColor()
    }
    
    /// The animation for leftView when editing ends.
    fileprivate func leftViewEditingEndAnimation() {
        updateLeftViewColor()
    }
    
    /// The animation for the divider when editing begins.
    fileprivate func dividerEditingDidBeginAnimation() {
        dividerThickness = dividerActiveHeight
        dividerColor = dividerActiveColor
    }
    
    /// The animation for the divider when editing ends.
    fileprivate func dividerEditingDidEndAnimation() {
        dividerThickness = dividerNormalHeight
        dividerColor = dividerNormalColor
    }
    
    /// The animation for the placeholder when editing begins.
    fileprivate func placeholderEditingDidBeginAnimation() {
        guard .default == placeholderAnimation else {
            placeholderLabel.isHidden = true
            return
        }
        
        updatePlaceholderLabelColor()
        
        guard isPlaceholderAnimated else {
            return
        }
        
        guard isEmpty else {
            return
        }
        
        UIView.animate(withDuration: 0.15, animations: { [weak self] in
            guard let s = self else {
                return
            }
            
            s.placeholderLabel.transform = CGAffineTransform(scaleX: 0.75, y: 0.75)
            if self?.isPlaceholderUppercasedWhenEditing ?? false {
                s.placeholderLabel.text = s.placeholderLabel.text?.uppercased()
            }
            switch s.textAlignment {
            case .left, .natural:
                s.placeholderLabel.x = s.leftViewWidth
            case .right:
                s.placeholderLabel.x = s.width - s.placeholderLabel.width
            default:break
            }
            
            s.placeholderLabel.y = -s.placeholderLabel.height + s.placeholderVerticalOffset
        })
    }
    
    /// The animation for the placeholder when editing ends.
    fileprivate func placeholderEditingDidEndAnimation() {
        guard .default == placeholderAnimation else {
            placeholderLabel.isHidden = !isEmpty
            return
        }
        
        updatePlaceholderLabelColor()
        
        guard isPlaceholderAnimated else {
            return
        }
        
        guard isEmpty else {
            return
        }
        
        UIView.animate(withDuration: 0.15, animations: { [weak self] in
            guard let s = self else {
                return
            }
            if self?.isPlaceholderUppercasedWhenEditing ?? false{
                s.placeholderLabel.text = s.placeholderLabel.text?.capitalized
            }
            s.placeholderLabel.transform = CGAffineTransform.identity
            s.placeholderLabel.x = s.leftViewWidth
            s.placeholderLabel.y = 0
        })
    }
}<|MERGE_RESOLUTION|>--- conflicted
+++ resolved
@@ -397,21 +397,13 @@
      The super.prepare method should always be called immediately
      when subclassing.
      */
-<<<<<<< HEAD
     open func prepare() {
-        clipsToBounds = false
-        borderStyle = .none
-        backgroundColor = nil
-        contentScaleFactor = Screen.scale
-=======
-	open func prepare() {
 		clipsToBounds = false
 		borderStyle = .none
 		backgroundColor = nil
 		contentScaleFactor = Screen.scale
         font = RobotoFont.regular(with: 16)
         textColor = Color.darkText.primary
->>>>>>> 909c99d2
         
         prepareDivider()
         preparePlaceholderLabel()
