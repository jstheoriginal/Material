/*
 * Copyright (C) 2015 - 2017, Daniel Dahan and CosmicMind, Inc. <http://cosmicmind.com>.
 * All rights reserved.
 *
 * Redistribution and use in source and binary forms, with or without
 * modification, are permitted provided that the following conditions are met:
 *
 *	*	Redistributions of source code must retain the above copyright notice, this
 *		list of conditions and the following disclaimer.
 *
 *	*	Redistributions in binary form must reproduce the above copyright notice,
 *		this list of conditions and the following disclaimer in the documentation
 *		and/or other materials provided with the distribution.
 *
 *	*	Neither the name of CosmicMind nor the names of its
 *		contributors may be used to endorse or promote products derived from
 *		this software without specific prior written permission.
 *
 * THIS SOFTWARE IS PROVIDED BY THE COPYRIGHT HOLDERS AND CONTRIBUTORS "AS IS"
 * AND ANY EXPRESS OR IMPLIED WARRANTIES, INCLUDING, BUT NOT LIMITED TO, THE
 * IMPLIED WARRANTIES OF MERCHANTABILITY AND FITNESS FOR A PARTICULAR PURPOSE ARE
 * DISCLAIMED. IN NO EVENT SHALL THE COPYRIGHT HOLDER OR CONTRIBUTORS BE LIABLE
 * FOR ANY DIRECT, INDIRECT, INCIDENTAL, SPECIAL, EXEMPLARY, OR CONSEQUENTIAL
 * DAMAGES (INCLUDING, BUT NOT LIMITED TO, PROCUREMENT OF SUBSTITUTE GOODS OR
 * SERVICES; LOSS OF USE, DATA, OR PROFITS; OR BUSINESS INTERRUPTION) HOWEVER
 * CAUSED AND ON ANY THEORY OF LIABILITY, WHETHER IN CONTRACT, STRICT LIABILITY,
 * OR TORT (INCLUDING NEGLIGENCE OR OTHERWISE) ARISING IN ANY WAY OUT OF THE USE
 * OF THIS SOFTWARE, EVEN IF ADVISED OF THE POSSIBILITY OF SUCH DAMAGE.
 */

import UIKit

@objc(TextFieldPlaceholderAnimation)
public enum TextFieldPlaceholderAnimation: Int {
    case `default`
    case hidden
}

@objc(TextFieldDelegate)
public protocol TextFieldDelegate: UITextFieldDelegate {
    /**
     A delegation method that is executed when the textField changed.
     - Parameter textField: A UITextField.
     - Parameter didChange text: An optional String.
     */
    @objc
    optional func textField(textField: UITextField, didChange text: String?)
    
    /**
     A delegation method that is executed when the textField will clear.
     - Parameter textField: A UITextField.
     - Parameter willClear text: An optional String.
     */
    @objc
    optional func textField(textField: UITextField, willClear text: String?)
    
    /**
     A delegation method that is executed when the textField is cleared.
     - Parameter textField: A UITextField.
     - Parameter didClear text: An optional String.
     */
    @objc
    optional func textField(textField: UITextField, didClear text: String?)
}

open class TextField: UITextField {
    /// Default size when using AutoLayout.
    open override var intrinsicContentSize: CGSize {
        return CGSize(width: width, height: 32)
    }
    
    /// A Boolean that indicates if the placeholder label is animated.
    @IBInspectable
    open var isPlaceholderAnimated = true
    
    /// Set the placeholder animation value.
    open var placeholderAnimation = TextFieldPlaceholderAnimation.default {
        didSet {
            placeholderLabel.isHidden = .hidden == placeholderAnimation && !isEmpty
        }
    }
    
    /// A boolean indicating whether the text is empty.
    open var isEmpty: Bool {
        return 0 == text?.utf16.count
    }
    
    open override var leftView: UIView? {
        didSet {
            prepareLeftView()
            layoutSubviews()
        }
    }
    
    /// The leftView width value.
    open var leftViewWidth: CGFloat {
        guard nil != leftView else {
            return 0
        }
        
        return leftViewOffset + height
    }
    
    /// The leftView offset value.
    open var leftViewOffset: CGFloat = 16
    
    /// Placeholder normal text
    @IBInspectable
    open var leftViewNormalColor = Color.darkText.others {
        didSet {
            updateLeftViewColor()
        }
    }
    
    /// Placeholder active text
    @IBInspectable
    open var leftViewActiveColor = Color.blue.base {
        didSet {
            updateLeftViewColor()
        }
    }
    
    /// Divider normal height.
    @IBInspectable
    open var dividerNormalHeight: CGFloat = 1 {
        didSet {
            guard !isEditing else {
                return
            }
            
            dividerThickness = dividerNormalHeight
        }
    }
    
    
    /// Divider active height.
    @IBInspectable
    open var dividerActiveHeight: CGFloat = 2 {
        didSet {
            guard isEditing else {
                return
            }
            
            dividerThickness = dividerActiveHeight
        }
    }
    
    /// Divider normal color.
    @IBInspectable
    open var dividerNormalColor = Color.darkText.dividers {
        didSet {
            guard !isEditing else {
                return
            }
            
            dividerColor = dividerNormalColor
        }
    }
    
    /// Divider active color.
    @IBInspectable
    open var dividerActiveColor = Color.blue.base {
        didSet {
            guard isEditing else {
                return
            }
            
            dividerColor = dividerActiveColor
        }
    }
    
    /// The placeholderLabel font value.
    @IBInspectable
    open override var font: UIFont? {
        didSet {
            placeholderLabel.font = font
        }
    }
    
    /// The placeholderLabel text value.
    @IBInspectable
    open override var placeholder: String? {
        get {
            return placeholderLabel.text
        }
        set(value) {
            if isEditing && isPlaceholderUppercasedWhenEditing {
                placeholderLabel.text = value?.uppercased()
            } else {
                placeholderLabel.text = value
            }
            layoutSubviews()
        }
    }
    
    /// The placeholder UILabel.
    @IBInspectable
    open let placeholderLabel = UILabel()
    
    /// Placeholder normal text
    @IBInspectable
    open var placeholderNormalColor = Color.darkText.others {
        didSet {
            updatePlaceholderLabelColor()
        }
    }
    
    /// Placeholder active text
    @IBInspectable
    open var placeholderActiveColor = Color.blue.base {
        didSet {
            updatePlaceholderLabelColor()
        }
    }
    
    /// This property adds a padding to placeholder y position animation
    @IBInspectable
    open var placeholderVerticalOffset: CGFloat = 0
    
    /// The detailLabel UILabel that is displayed.
    @IBInspectable
    open let detailLabel = UILabel()
    
    /// The detailLabel text value.
    @IBInspectable
    open var detail: String? {
        get {
            return detailLabel.text
        }
        set(value) {
            detailLabel.text = value
            layoutSubviews()
        }
    }
    
    /// Detail text
    @IBInspectable
    open var detailColor = Color.darkText.others {
        didSet {
            updateDetailLabelColor()
        }
    }
    
    /// Vertical distance for the detailLabel from the divider.
    @IBInspectable
    open var detailVerticalOffset: CGFloat = 8 {
        didSet {
            layoutDetailLabel()
        }
    }
    
    /// Handles the textAlignment of the placeholderLabel.
    open override var textAlignment: NSTextAlignment {
        get {
            return super.textAlignment
        }
        set(value) {
            super.textAlignment = value
            placeholderLabel.textAlignment = value
            detailLabel.textAlignment = value
        }
    }
    
    /// A reference to the clearIconButton.
    open fileprivate(set) var clearIconButton: IconButton?
    
    /// Enables the clearIconButton.
    @IBInspectable
    open var isClearIconButtonEnabled: Bool {
        get {
            return nil != clearIconButton
        }
        set(value) {
            guard value else {
                clearIconButton?.removeTarget(self, action: #selector(handleClearIconButton), for: .touchUpInside)
                clearIconButton = nil
                return
            }
            
            guard nil == clearIconButton else {
                return
            }
            
            clearIconButton = IconButton(image: Icon.cm.clear, tintColor: placeholderNormalColor)
            clearIconButton!.contentEdgeInsetsPreset = .none
            clearIconButton!.pulseAnimation = .none
            clearButtonMode = .never
            rightViewMode = .whileEditing
            rightView = clearIconButton
            isClearIconButtonAutoHandled = isClearIconButtonAutoHandled ? true : false
            
            layoutSubviews()
        }
    }
    
    /// Enables the automatic handling of the clearIconButton.
    @IBInspectable
    open var isClearIconButtonAutoHandled = true {
        didSet {
            clearIconButton?.removeTarget(self, action: #selector(handleClearIconButton), for: .touchUpInside)
            
            guard isClearIconButtonAutoHandled else {
                return
            }
            
            clearIconButton?.addTarget(self, action: #selector(handleClearIconButton), for: .touchUpInside)
        }
    }
    
    /// A reference to the visibilityIconButton.
    open fileprivate(set) var visibilityIconButton: IconButton?
    
    /// Enables the visibilityIconButton.
    @IBInspectable
    open var isVisibilityIconButtonEnabled: Bool {
        get {
            return nil != visibilityIconButton
        }
        set(value) {
            guard value else {
                visibilityIconButton?.removeTarget(self, action: #selector(handleVisibilityIconButton), for: .touchUpInside)
                visibilityIconButton = nil
                return
            }
            
            guard nil == visibilityIconButton else {
                return
            }
            
            visibilityIconButton = IconButton(image: Icon.visibility, tintColor: placeholderNormalColor.withAlphaComponent(isSecureTextEntry ? 0.38 : 0.54))
            visibilityIconButton!.contentEdgeInsetsPreset = .none
            visibilityIconButton!.pulseAnimation = .none
            isSecureTextEntry = true
            clearButtonMode = .never
            rightViewMode = .whileEditing
            rightView = visibilityIconButton
            isVisibilityIconButtonAutoHandled = isVisibilityIconButtonAutoHandled ? true : false
            
            layoutSubviews()
        }
    }
    
    /// Enables the automatic handling of the visibilityIconButton.
    @IBInspectable
    open var isVisibilityIconButtonAutoHandled: Bool = true {
        didSet {
            visibilityIconButton?.removeTarget(self, action: #selector(handleVisibilityIconButton), for: .touchUpInside)
            
            guard isVisibilityIconButtonAutoHandled else {
                return
            }
            
            visibilityIconButton?.addTarget(self, action: #selector(handleVisibilityIconButton), for: .touchUpInside)
        }
    }
    
    @IBInspectable
    open var isPlaceholderUppercasedWhenEditing: Bool = false {
        didSet {
            placeholder = placeholder?.uppercased()
        }
    }
    
    /**
     An initializer that initializes the object with a NSCoder object.
     - Parameter aDecoder: A NSCoder instance.
     */
    public required init?(coder aDecoder: NSCoder) {
        super.init(coder: aDecoder)
        prepare()
    }
    
    /**
     An initializer that initializes the object with a CGRect object.
     If AutoLayout is used, it is better to initilize the instance
     using the init() initializer.
     - Parameter frame: A CGRect instance.
     */
    public override init(frame: CGRect) {
        super.init(frame: frame)
        prepare()
    }
    
    /// A convenience initializer.
    public convenience init() {
        self.init(frame: .zero)
    }
    
    open override func layoutSubviews() {
        super.layoutSubviews()
        layoutShape()
<<<<<<< HEAD
        reload()
    }
    
=======
        layoutPlaceholderLabel()
        layoutDetailLabel()
        layoutButton(button: clearIconButton)
        layoutButton(button: visibilityIconButton)
        layoutDivider()
        layoutLeftView()
	}
	
>>>>>>> 98166c9a
    open override func becomeFirstResponder() -> Bool {
        layoutSubviews()
        return super.becomeFirstResponder()
    }
    
    /// EdgeInsets for text.
    open var textInset: CGFloat = 0
    
    open override func textRect(forBounds bounds: CGRect) -> CGRect {
        var b = super.textRect(forBounds: bounds)
        b.origin.x += textInset
        b.size.width -= textInset
        return b
    }
    
    open override func editingRect(forBounds bounds: CGRect) -> CGRect {
        return textRect(forBounds: bounds)
    }
    
    /**
     Prepares the view instance when intialized. When subclassing,
     it is recommended to override the prepare method
     to initialize property values and other setup operations.
     The super.prepare method should always be called immediately
     when subclassing.
     */
    open func prepare() {
        clipsToBounds = false
        borderStyle = .none
        backgroundColor = nil
        contentScaleFactor = Screen.scale
        font = RobotoFont.regular(with: 16)
        textColor = Color.darkText.primary
        
        prepareDivider()
        preparePlaceholderLabel()
        prepareDetailLabel()
        prepareTargetHandlers()
        prepareTextAlignment()
<<<<<<< HEAD
    }
    
    /// Ensures that the components are sized correctly.
    open func reload() {
        layoutPlaceholderLabel()
        layoutDetailLabel()
        layoutButton(button: clearIconButton)
        layoutButton(button: visibilityIconButton)
        layoutDivider()
        layoutLeftView()
    }
=======
	}
>>>>>>> 98166c9a
}

extension TextField {
    /// Prepares the divider.
    fileprivate func prepareDivider() {
        dividerColor = dividerNormalColor
    }
    
    /// Prepares the placeholderLabel.
    fileprivate func preparePlaceholderLabel() {
        placeholderNormalColor = Color.darkText.others
        placeholderLabel.backgroundColor = .clear
        addSubview(placeholderLabel)
    }
    
    /// Prepares the detailLabel.
    fileprivate func prepareDetailLabel() {
        detailLabel.font = RobotoFont.regular(with: 12)
        detailLabel.numberOfLines = 0
        detailColor = Color.darkText.others
        addSubview(detailLabel)
    }
    
    /// Prepares the leftView.
    fileprivate func prepareLeftView() {
        leftView?.contentMode = .left
        leftViewMode = .always
        updateLeftViewColor()
    }
    
    /// Prepares the target handlers.
    fileprivate func prepareTargetHandlers() {
        addTarget(self, action: #selector(handleEditingDidBegin), for: .editingDidBegin)
        addTarget(self, action: #selector(handleEditingChanged), for: .editingChanged)
        addTarget(self, action: #selector(handleEditingDidEnd), for: .editingDidEnd)
    }
    
    /// Prepares the textAlignment.
    fileprivate func prepareTextAlignment() {
        textAlignment = .rightToLeft == Application.userInterfaceLayoutDirection ? .right : .left
    }
}

extension TextField {
    /// Updates the leftView tint color.
    fileprivate func updateLeftViewColor() {
        leftView?.tintColor = isEditing ? leftViewActiveColor : leftViewNormalColor
    }
    
    /// Updates the placeholderLabel text color.
    fileprivate func updatePlaceholderLabelColor() {
        tintColor = placeholderActiveColor
        placeholderLabel.textColor = isEditing ? placeholderActiveColor : placeholderNormalColor
    }
    
    /// Updates the detailLabel text color.
    fileprivate func updateDetailLabelColor() {
        detailLabel.textColor = detailColor
    }
}

extension TextField {
    /// Layout the placeholderLabel.
    fileprivate func layoutPlaceholderLabel() {
        let w = leftViewWidth + textInset
        let h = 0 == height ? intrinsicContentSize.height : height
        
        placeholderLabel.transform = CGAffineTransform.identity
        
        guard isEditing || !isEmpty || !isPlaceholderAnimated else {
            placeholderLabel.frame = CGRect(x: w, y: 0, width: width - leftViewWidth - 2 * textInset, height: h)
            return
        }
        
        placeholderLabel.frame = CGRect(x: w, y: 0, width: width - leftViewWidth - 2 * textInset, height: h)
        placeholderLabel.transform = CGAffineTransform(scaleX: 0.75, y: 0.75)
        
        switch textAlignment {
        case .left, .natural:
            placeholderLabel.x = w
        case .right:
            placeholderLabel.x = width - placeholderLabel.width - textInset
        default:break
        }
        
        placeholderLabel.y = -placeholderLabel.height + placeholderVerticalOffset
    }
    
    /// Layout the detailLabel.
    fileprivate func layoutDetailLabel() {
        let c = dividerContentEdgeInsets
        detailLabel.height = detailLabel.sizeThatFits(CGSize(width: width, height: .greatestFiniteMagnitude)).height
        detailLabel.x = c.left
        detailLabel.y = height + detailVerticalOffset
        detailLabel.width = width - c.left - c.right
    }
    
    /// Layout the a button.
    fileprivate func layoutButton(button: UIButton?) {
        button?.frame = CGRect(x: width - height, y: 0, width: height, height: height)
    }
    
    /// Layout the divider.
    fileprivate func layoutDivider() {
        divider.reload()
    }
    
    /// Layout the leftView.
    fileprivate func layoutLeftView() {
        guard let v = leftView else {
            return
        }
        
        let w = leftViewWidth
        v.frame = CGRect(x: 0, y: 0, width: w, height: height)
        dividerContentEdgeInsets.left = w
    }
}

extension TextField {
    /// Handles the text editing did begin state.
    @objc
    fileprivate func handleEditingDidBegin() {
        leftViewEditingBeginAnimation()
        placeholderEditingDidBeginAnimation()
        dividerEditingDidBeginAnimation()
        
    }
    
    // Live updates the textField text.
    @objc
    fileprivate func handleEditingChanged(textField: UITextField) {
        (delegate as? TextFieldDelegate)?.textField?(textField: self, didChange: textField.text)
    }
    
    /// Handles the text editing did end state.
    @objc
    fileprivate func handleEditingDidEnd() {
        leftViewEditingEndAnimation()
        placeholderEditingDidEndAnimation()
        dividerEditingDidEndAnimation()
    }
    
    /// Handles the clearIconButton TouchUpInside event.
    @objc
    fileprivate func handleClearIconButton() {
        guard nil == delegate?.textFieldShouldClear || true == delegate?.textFieldShouldClear?(self) else {
            return
        }
        
        let t = text
        
        (delegate as? TextFieldDelegate)?.textField?(textField: self, willClear: t)
        
        text = nil
        
        (delegate as? TextFieldDelegate)?.textField?(textField: self, didClear: t)
    }
    
    /// Handles the visibilityIconButton TouchUpInside event.
    @objc
    fileprivate func handleVisibilityIconButton() {
        isSecureTextEntry = !isSecureTextEntry
        
        if !isSecureTextEntry {
            super.font = nil
            font = placeholderLabel.font
        }
        
        visibilityIconButton?.tintColor = visibilityIconButton?.tintColor.withAlphaComponent(isSecureTextEntry ? 0.38 : 0.54)
    }
}

extension TextField {
    /// The animation for leftView when editing begins.
    fileprivate func leftViewEditingBeginAnimation() {
        updateLeftViewColor()
    }
    
    /// The animation for leftView when editing ends.
    fileprivate func leftViewEditingEndAnimation() {
        updateLeftViewColor()
    }
    
    /// The animation for the divider when editing begins.
    fileprivate func dividerEditingDidBeginAnimation() {
        dividerThickness = dividerActiveHeight
        dividerColor = dividerActiveColor
    }
    
    /// The animation for the divider when editing ends.
    fileprivate func dividerEditingDidEndAnimation() {
        dividerThickness = dividerNormalHeight
        dividerColor = dividerNormalColor
    }
    
    /// The animation for the placeholder when editing begins.
    fileprivate func placeholderEditingDidBeginAnimation() {
        guard .default == placeholderAnimation else {
            placeholderLabel.isHidden = true
            return
        }
        
        updatePlaceholderLabelColor()
        
        guard isPlaceholderAnimated else {
            if isPlaceholderUppercasedWhenEditing {
                placeholderLabel.text = placeholderLabel.text?.uppercased()
            }
            return
        }
        
        guard isEmpty else {
            if isPlaceholderUppercasedWhenEditing {
                placeholderLabel.text = placeholderLabel.text?.uppercased()
            }
            return
        }
        
        UIView.animate(withDuration: 0.15, animations: { [weak self] in
            guard let s = self else {
                return
            }
            
            s.placeholderLabel.transform = CGAffineTransform(scaleX: 0.75, y: 0.75)
            if self?.isPlaceholderUppercasedWhenEditing ?? false {
                s.placeholderLabel.text = s.placeholderLabel.text?.uppercased()
            }
            switch s.textAlignment {
            case .left, .natural:
                s.placeholderLabel.x = s.leftViewWidth + s.textInset
            case .right:
                s.placeholderLabel.x = s.width - s.placeholderLabel.width - s.textInset
            default:break
            }
            
            s.placeholderLabel.y = -s.placeholderLabel.height + s.placeholderVerticalOffset
        })
    }
    
    /// The animation for the placeholder when editing ends.
    fileprivate func placeholderEditingDidEndAnimation() {
        guard .default == placeholderAnimation else {
            placeholderLabel.isHidden = !isEmpty
            return
        }
        
        updatePlaceholderLabelColor()
        if self.isPlaceholderUppercasedWhenEditing {
            placeholderLabel.text = placeholderLabel.text?.capitalized
        }
        guard isPlaceholderAnimated else {
            return
        }
        guard isEmpty else {
            return
        }
        
        UIView.animate(withDuration: 0.15, animations: { [weak self] in
            guard let s = self else {
                return
            }
            
            s.placeholderLabel.transform = CGAffineTransform.identity
            s.placeholderLabel.x = s.leftViewWidth + s.textInset
            s.placeholderLabel.y = 0
        })
    }
}<|MERGE_RESOLUTION|>--- conflicted
+++ resolved
@@ -389,20 +389,14 @@
     open override func layoutSubviews() {
         super.layoutSubviews()
         layoutShape()
-<<<<<<< HEAD
-        reload()
-    }
-    
-=======
         layoutPlaceholderLabel()
         layoutDetailLabel()
         layoutButton(button: clearIconButton)
         layoutButton(button: visibilityIconButton)
         layoutDivider()
         layoutLeftView()
-	}
-	
->>>>>>> 98166c9a
+    }
+  
     open override func becomeFirstResponder() -> Bool {
         layoutSubviews()
         return super.becomeFirstResponder()
@@ -442,21 +436,7 @@
         prepareDetailLabel()
         prepareTargetHandlers()
         prepareTextAlignment()
-<<<<<<< HEAD
-    }
-    
-    /// Ensures that the components are sized correctly.
-    open func reload() {
-        layoutPlaceholderLabel()
-        layoutDetailLabel()
-        layoutButton(button: clearIconButton)
-        layoutButton(button: visibilityIconButton)
-        layoutDivider()
-        layoutLeftView()
-    }
-=======
-	}
->>>>>>> 98166c9a
+    }
 }
 
 extension TextField {
