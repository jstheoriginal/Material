/*
 * Copyright (C) 2015 - 2017, Daniel Dahan and CosmicMind, Inc. <http://cosmicmind.com>.
 * All rights reserved.
 *
 * Redistribution and use in source and binary forms, with or without
 * modification, are permitted provided that the following conditions are met:
 *
 *	*	Redistributions of source code must retain the above copyright notice, this
 *		list of conditions and the following disclaimer.
 *
 *	*	Redistributions in binary form must reproduce the above copyright notice,
 *		this list of conditions and the following disclaimer in the documentation
 *		and/or other materials provided with the distribution.
 *
 *	*	Neither the name of CosmicMind nor the names of its
 *		contributors may be used to endorse or promote products derived from
 *		this software without specific prior written permission.
 *
 * THIS SOFTWARE IS PROVIDED BY THE COPYRIGHT HOLDERS AND CONTRIBUTORS "AS IS"
 * AND ANY EXPRESS OR IMPLIED WARRANTIES, INCLUDING, BUT NOT LIMITED TO, THE
 * IMPLIED WARRANTIES OF MERCHANTABILITY AND FITNESS FOR A PARTICULAR PURPOSE ARE
 * DISCLAIMED. IN NO EVENT SHALL THE COPYRIGHT HOLDER OR CONTRIBUTORS BE LIABLE
 * FOR ANY DIRECT, INDIRECT, INCIDENTAL, SPECIAL, EXEMPLARY, OR CONSEQUENTIAL
 * DAMAGES (INCLUDING, BUT NOT LIMITED TO, PROCUREMENT OF SUBSTITUTE GOODS OR
 * SERVICES; LOSS OF USE, DATA, OR PROFITS; OR BUSINESS INTERRUPTION) HOWEVER
 * CAUSED AND ON ANY THEORY OF LIABILITY, WHETHER IN CONTRACT, STRICT LIABILITY,
 * OR TORT (INCLUDING NEGLIGENCE OR OTHERWISE) ARISING IN ANY WAY OUT OF THE USE
 * OF THIS SOFTWARE, EVEN IF ADVISED OF THE POSSIBILITY OF SUCH DAMAGE.
 */

import UIKit

@objc(TextFieldPlaceholderAnimation)
public enum TextFieldPlaceholderAnimation: Int {
    case `default`
    case hidden
}

@objc(TextFieldDelegate)
public protocol TextFieldDelegate: UITextFieldDelegate {
    /**
     A delegation method that is executed when the textField changed.
     - Parameter textField: A TextField.
     - Parameter didChange text: An optional String.
     */
    @objc
    optional func textField(textField: TextField, didChange text: String?)

    /**
     A delegation method that is executed when the textField will clear.
     - Parameter textField: A TextField.
     - Parameter willClear text: An optional String.
     */
    @objc
    optional func textField(textField: TextField, willClear text: String?)
    
    /**
     A delegation method that is executed when the textField is cleared.
     - Parameter textField: A TextField.
     - Parameter didClear text: An optional String.
     */
    @objc
    optional func textField(textField: TextField, didClear text: String?)
}

open class TextField: UITextField {
    /// Default size when using AutoLayout.
    open override var intrinsicContentSize: CGSize {
        return CGSize(width: width, height: 32)
    }
    
    /// A Boolean that indicates if the placeholder label is animated.
    @IBInspectable
    open var isPlaceholderAnimated = true
    
    /// Set the placeholder animation value.
    open var placeholderAnimation = TextFieldPlaceholderAnimation.default {
        didSet {
            placeholderLabel.isHidden = .hidden == placeholderAnimation && !isEmpty
        }
    }
    
    /// A boolean indicating whether the text is empty.
    open var isEmpty: Bool {
        return 0 == text?.utf16.count
    }
    
    open override var leftView: UIView? {
        didSet {
            prepareLeftView()
            layoutSubviews()
        }
    }
    
    /// The leftView width value.
    open var leftViewWidth: CGFloat {
        guard nil != leftView else {
            return 0
        }
        
        return leftViewOffset + height
    }
    
    /// The leftView offset value.
    open var leftViewOffset: CGFloat = 16
    
    /// Placeholder normal text
    @IBInspectable
    open var leftViewNormalColor = Color.darkText.others {
        didSet {
            updateLeftViewColor()
        }
    }
    
    /// Placeholder active text
    @IBInspectable
    open var leftViewActiveColor = Color.blue.base {
        didSet {
            updateLeftViewColor()
        }
    }
    
    /// Divider normal height.
    @IBInspectable
    open var dividerNormalHeight: CGFloat = 1 {
        didSet {
            guard !isEditing else {
                return
            }
            
            dividerThickness = dividerNormalHeight
        }
    }
    
    
	/// Divider active height.
	@IBInspectable
    open var dividerActiveHeight: CGFloat = 2 {
        didSet {
            guard isEditing else {
                return
            }
            
            dividerThickness = dividerActiveHeight
        }
    }
	
	/// Divider normal color.
	@IBInspectable
    open var dividerNormalColor = Color.darkText.dividers {
        didSet {
            guard !isEditing else {
                return
            }
            
            dividerColor = dividerNormalColor
        }
    }
	
	/// Divider active color.
	@IBInspectable
    open var dividerActiveColor = Color.blue.base {
		didSet {
            guard isEditing else {
                return
            }
            
            dividerColor = dividerActiveColor
		}
	}
	
	/// The placeholderLabel font value.
	@IBInspectable
    open override var font: UIFont? {
		didSet {
			placeholderLabel.font = font
		}
	}
 
	/// The placeholderLabel text value.
	@IBInspectable
    open override var placeholder: String? {
		get {
			return placeholderLabel.text
		}
		set(value) {
			placeholderLabel.text = value
            layoutSubviews()
		}
	}
	
	/// The placeholder UILabel.
	@IBInspectable
    open let placeholderLabel = UILabel()
	
	/// Placeholder normal text
	@IBInspectable
    open var placeholderNormalColor = Color.darkText.others {
		didSet {
            updatePlaceholderLabelColor()
		}
	}
	
	/// Placeholder active text
	@IBInspectable
    open var placeholderActiveColor = Color.blue.base {
		didSet {
            updatePlaceholderLabelColor()
		}
	}
	
	/// This property adds a padding to placeholder y position animation
	@IBInspectable
    open var placeholderVerticalOffset: CGFloat = 0
    
<<<<<<< HEAD
    /// The scale of the active placeholder in relation to the inactive
    @IBInspectable
    open var placeholderActiveScale: CGFloat = 0.75 {
        didSet {
            layoutPlaceholderLabel()
        }
    }
=======
    /// This property adds a padding to placeholder y position animation
    @IBInspectable
    open var placeholderHorizinalOffset: CGFloat = 0
>>>>>>> f48c068c
	
	/// The detailLabel UILabel that is displayed.
	@IBInspectable
    open let detailLabel = UILabel()
	
	/// The detailLabel text value.
	@IBInspectable
    open var detail: String? {
		get {
			return detailLabel.text
		}
		set(value) {
			detailLabel.text = value
            layoutSubviews()
		}
	}
	
	/// Detail text
	@IBInspectable
    open var detailColor = Color.darkText.others {
		didSet {
            updateDetailLabelColor()
		}
	}
    
	/// Vertical distance for the detailLabel from the divider.
	@IBInspectable
    open var detailVerticalOffset: CGFloat = 8 {
		didSet {
			layoutDetailLabel()
		}
	}
	
	/// Handles the textAlignment of the placeholderLabel.
	open override var textAlignment: NSTextAlignment {
		get {
			return super.textAlignment
		}
		set(value) {
			super.textAlignment = value
			placeholderLabel.textAlignment = value
			detailLabel.textAlignment = value
		}
	}
	
    /// A reference to the clearIconButton.
    open fileprivate(set) var clearIconButton: IconButton?
    
	/// Enables the clearIconButton.
	@IBInspectable
    open var isClearIconButtonEnabled: Bool {
		get {
			return nil != clearIconButton
		}
		set(value) {
            guard value else {
                clearIconButton?.removeTarget(self, action: #selector(handleClearIconButton), for: .touchUpInside)
                clearIconButton = nil
                return
            }
            
            guard nil == clearIconButton else {
                return
            }
            
            clearIconButton = IconButton(image: Icon.cm.clear, tintColor: placeholderNormalColor)
            clearIconButton!.contentEdgeInsetsPreset = .none
            clearIconButton!.pulseAnimation = .none
            clearButtonMode = .never
            rightViewMode = .whileEditing
            rightView = clearIconButton
            isClearIconButtonAutoHandled = { isClearIconButtonAutoHandled }()
            
            layoutSubviews()
		}
	}
	
	/// Enables the automatic handling of the clearIconButton.
	@IBInspectable
    open var isClearIconButtonAutoHandled = true {
		didSet {
			clearIconButton?.removeTarget(self, action: #selector(handleClearIconButton), for: .touchUpInside)
			
            guard isClearIconButtonAutoHandled else {
                return
			}
            
            clearIconButton?.addTarget(self, action: #selector(handleClearIconButton), for: .touchUpInside)
		}
	}
    
    /// A reference to the visibilityIconButton.
    open fileprivate(set) var visibilityIconButton: IconButton?
	
	/// Enables the visibilityIconButton.
	@IBInspectable
    open var isVisibilityIconButtonEnabled: Bool {
		get {
			return nil != visibilityIconButton
		}
		set(value) {
            guard value else {
                visibilityIconButton?.removeTarget(self, action: #selector(handleVisibilityIconButton), for: .touchUpInside)
                visibilityIconButton = nil
                return
            }
            
            guard nil == visibilityIconButton else {
                return
            }
            
            visibilityIconButton = IconButton(image: Icon.visibility, tintColor: placeholderNormalColor.withAlphaComponent(isSecureTextEntry ? 0.38 : 0.54))
            visibilityIconButton!.contentEdgeInsetsPreset = .none
            visibilityIconButton!.pulseAnimation = .none
            isSecureTextEntry = true
            clearButtonMode = .never
            rightViewMode = .whileEditing
            rightView = visibilityIconButton
            isVisibilityIconButtonAutoHandled = { isVisibilityIconButtonAutoHandled }()
            
            layoutSubviews()
		}
	}
	
	/// Enables the automatic handling of the visibilityIconButton.
	@IBInspectable
    open var isVisibilityIconButtonAutoHandled = true {
		didSet {
			visibilityIconButton?.removeTarget(self, action: #selector(handleVisibilityIconButton), for: .touchUpInside)
			
            guard isVisibilityIconButtonAutoHandled else {
                return
			}
            
            visibilityIconButton?.addTarget(self, action: #selector(handleVisibilityIconButton), for: .touchUpInside)
		}
	}
	
    /**
     An initializer that initializes the object with a NSCoder object.
     - Parameter aDecoder: A NSCoder instance.
     */
	public required init?(coder aDecoder: NSCoder) {
		super.init(coder: aDecoder)
		prepare()
	}
	
	/**
     An initializer that initializes the object with a CGRect object.
     If AutoLayout is used, it is better to initilize the instance
     using the init() initializer.
     - Parameter frame: A CGRect instance.
     */
	public override init(frame: CGRect) {
		super.init(frame: frame)
		prepare()
	}
	
	/// A convenience initializer.
	public convenience init() {
		self.init(frame: .zero)
	}
	
	open override func layoutSubviews() {
		super.layoutSubviews()
        layoutShape()
        layoutPlaceholderLabel()
        layoutDetailLabel()
        layoutButton(button: clearIconButton)
        layoutButton(button: visibilityIconButton)
        layoutDivider()
        layoutLeftView()
	}
	
    open override func becomeFirstResponder() -> Bool {
        layoutSubviews()
        return super.becomeFirstResponder()
    }
    
    /// EdgeInsets for text.
    open var textInset: CGFloat = 0
    
    open override func textRect(forBounds bounds: CGRect) -> CGRect {
        var b = super.textRect(forBounds: bounds)
        b.origin.x += textInset
        b.size.width -= textInset
        return b
    }
    
    open override func editingRect(forBounds bounds: CGRect) -> CGRect {
        return textRect(forBounds: bounds)
    }
    
	/**
     Prepares the view instance when intialized. When subclassing,
     it is recommended to override the prepare method
     to initialize property values and other setup operations.
     The super.prepare method should always be called immediately
     when subclassing.
     */
	open func prepare() {
		clipsToBounds = false
		borderStyle = .none
		backgroundColor = nil
		contentScaleFactor = Screen.scale
        font = RobotoFont.regular(with: 16)
        textColor = Color.darkText.primary
        
        prepareDivider()
		preparePlaceholderLabel()
		prepareDetailLabel()
		prepareTargetHandlers()
        prepareTextAlignment()
	}
}

fileprivate extension TextField {
    /// Prepares the divider.
    func prepareDivider() {
        dividerColor = dividerNormalColor
    }
    
    /// Prepares the placeholderLabel.
    func preparePlaceholderLabel() {
        placeholderNormalColor = Color.darkText.others
        placeholderLabel.backgroundColor = .clear
        addSubview(placeholderLabel)
    }
    
    /// Prepares the detailLabel.
    func prepareDetailLabel() {
        detailLabel.font = RobotoFont.regular(with: 12)
        detailLabel.numberOfLines = 0
        detailColor = Color.darkText.others
        addSubview(detailLabel)
    }
    
    /// Prepares the leftView.
    func prepareLeftView() {
        leftView?.contentMode = .left
        leftViewMode = .always
        updateLeftViewColor()
    }
    
    /// Prepares the target handlers.
    func prepareTargetHandlers() {
        addTarget(self, action: #selector(handleEditingDidBegin), for: .editingDidBegin)
        addTarget(self, action: #selector(handleEditingChanged), for: .editingChanged)
        addTarget(self, action: #selector(handleEditingDidEnd), for: .editingDidEnd)
    }
    
    /// Prepares the textAlignment.
    func prepareTextAlignment() {
        textAlignment = .rightToLeft == Application.userInterfaceLayoutDirection ? .right : .left
    }
}

fileprivate extension TextField {
    /// Updates the leftView tint color.
    func updateLeftViewColor() {
        leftView?.tintColor = isEditing ? leftViewActiveColor : leftViewNormalColor
    }
    
    /// Updates the placeholderLabel text color.
    func updatePlaceholderLabelColor() {
        tintColor = placeholderActiveColor
        placeholderLabel.textColor = isEditing ? placeholderActiveColor : placeholderNormalColor
    }
    
    /// Updates the detailLabel text color.
    func updateDetailLabelColor() {
        detailLabel.textColor = detailColor
    }
}

fileprivate extension TextField {
    /// Layout the placeholderLabel.
    func layoutPlaceholderLabel() {
        let w = leftViewWidth + textInset
        let h = 0 == height ? intrinsicContentSize.height : height
        
        placeholderLabel.transform = CGAffineTransform.identity
        
        guard isEditing || !isEmpty || !isPlaceholderAnimated else {
            placeholderLabel.frame = CGRect(x: w, y: 0, width: width - leftViewWidth - 2 * textInset, height: h)
            return
        }
        
        placeholderLabel.frame = CGRect(x: w, y: 0, width: width - leftViewWidth - 2 * textInset, height: h)
        placeholderLabel.transform = CGAffineTransform(scaleX: placeholderActiveScale, y: placeholderActiveScale)
        
        switch textAlignment {
        case .left, .natural:
            placeholderLabel.x = w + placeholderHorizinalOffset
        case .right:
            placeholderLabel.x = width - placeholderLabel.width - textInset + placeholderHorizinalOffset
        default:break
        }
        
        placeholderLabel.y = -placeholderLabel.height + placeholderVerticalOffset
    }
    
    /// Layout the detailLabel.
    func layoutDetailLabel() {
        let c = dividerContentEdgeInsets
        detailLabel.height = detailLabel.sizeThatFits(CGSize(width: width, height: .greatestFiniteMagnitude)).height
        detailLabel.x = c.left
        detailLabel.y = height + detailVerticalOffset
        detailLabel.width = width - c.left - c.right
    }
    
    /// Layout the a button.
    func layoutButton(button: UIButton?) {
        button?.frame = CGRect(x: width - height, y: 0, width: height, height: height)
    }
    
    /// Layout the leftView.
    func layoutLeftView() {
        guard let v = leftView else {
            return
        }
        
        let w = leftViewWidth
        v.frame = CGRect(x: 0, y: 0, width: w, height: height)
        dividerContentEdgeInsets.left = w
    }
}

fileprivate extension TextField {
    /// Handles the text editing did begin state.
    @objc
    func handleEditingDidBegin() {
        leftViewEditingBeginAnimation()
        placeholderEditingDidBeginAnimation()
        dividerEditingDidBeginAnimation()
    }
    
    // Live updates the textField text.
    @objc
    func handleEditingChanged(textField: UITextField) {
        (delegate as? TextFieldDelegate)?.textField?(textField: self, didChange: textField.text)
    }
    
    /// Handles the text editing did end state.
    @objc
    func handleEditingDidEnd() {
        leftViewEditingEndAnimation()
        placeholderEditingDidEndAnimation()
        dividerEditingDidEndAnimation()
    }
    
    /// Handles the clearIconButton TouchUpInside event.
    @objc
    func handleClearIconButton() {
        guard nil == delegate?.textFieldShouldClear || true == delegate?.textFieldShouldClear?(self) else {
            return
        }
        
        let t = text
        
        (delegate as? TextFieldDelegate)?.textField?(textField: self, willClear: t)
        
        text = nil
        
        (delegate as? TextFieldDelegate)?.textField?(textField: self, didClear: t)
    }
    
    /// Handles the visibilityIconButton TouchUpInside event.
    @objc
    func handleVisibilityIconButton() {
        isSecureTextEntry = !isSecureTextEntry
        
        if !isSecureTextEntry {
            super.font = nil
            font = placeholderLabel.font
        }
        
        visibilityIconButton?.tintColor = visibilityIconButton?.tintColor.withAlphaComponent(isSecureTextEntry ? 0.38 : 0.54)
    }
}

extension TextField {
    /// The animation for leftView when editing begins.
    fileprivate func leftViewEditingBeginAnimation() {
        updateLeftViewColor()
    }
    
    /// The animation for leftView when editing ends.
    fileprivate func leftViewEditingEndAnimation() {
        updateLeftViewColor()
    }
    
    /// The animation for the divider when editing begins.
    fileprivate func dividerEditingDidBeginAnimation() {
        dividerThickness = dividerActiveHeight
        dividerColor = dividerActiveColor
    }
    
    /// The animation for the divider when editing ends.
    fileprivate func dividerEditingDidEndAnimation() {
        dividerThickness = dividerNormalHeight
        dividerColor = dividerNormalColor
    }
    
    /// The animation for the placeholder when editing begins.
    fileprivate func placeholderEditingDidBeginAnimation() {
        guard .default == placeholderAnimation else {
            placeholderLabel.isHidden = true
            return
        }
        
        updatePlaceholderLabelColor()
        
        guard isPlaceholderAnimated else {
            return
        }
        
        guard isEmpty else {
            return
        }
        
        UIView.animate(withDuration: 0.15, animations: { [weak self] in
            guard let s = self else {
                return
            }
            
            s.placeholderLabel.transform = CGAffineTransform(scaleX: s.placeholderActiveScale, y: s.placeholderActiveScale)
            
            switch s.textAlignment {
            case .left, .natural:
                s.placeholderLabel.x = s.leftViewWidth + s.textInset + s.placeholderHorizinalOffset
            case .right:
                s.placeholderLabel.x = s.width - s.placeholderLabel.width - s.textInset + s.placeholderHorizinalOffset
            default:break
            }
            
            s.placeholderLabel.y = -s.placeholderLabel.height + s.placeholderVerticalOffset
        })
    }
    
    /// The animation for the placeholder when editing ends.
    fileprivate func placeholderEditingDidEndAnimation() {
        guard .default == placeholderAnimation else {
            placeholderLabel.isHidden = !isEmpty
            return
        }
        
        updatePlaceholderLabelColor()
        
        guard isPlaceholderAnimated else {
            return
        }
        
        guard isEmpty else {
            return
        }
        
        UIView.animate(withDuration: 0.15, animations: { [weak self] in
            guard let s = self else {
                return
            }
            
            s.placeholderLabel.transform = CGAffineTransform.identity
            s.placeholderLabel.x = s.leftViewWidth + s.textInset
            s.placeholderLabel.y = 0
        })
    }
}<|MERGE_RESOLUTION|>--- conflicted
+++ resolved
@@ -211,25 +211,23 @@
 	
 	/// This property adds a padding to placeholder y position animation
 	@IBInspectable
-    open var placeholderVerticalOffset: CGFloat = 0
-    
-<<<<<<< HEAD
-    /// The scale of the active placeholder in relation to the inactive
-    @IBInspectable
-    open var placeholderActiveScale: CGFloat = 0.75 {
-        didSet {
-            layoutPlaceholderLabel()
-        }
-    }
-=======
-    /// This property adds a padding to placeholder y position animation
-    @IBInspectable
-    open var placeholderHorizinalOffset: CGFloat = 0
->>>>>>> f48c068c
-	
+  open var placeholderVerticalOffset: CGFloat = 0
+  
+  /// This property adds a padding to placeholder y position animation
+  @IBInspectable
+  open var placeholderHorizinalOffset: CGFloat = 0
+	
+  /// The scale of the active placeholder in relation to the inactive
+  @IBInspectable
+  open var placeholderActiveScale: CGFloat = 0.75 {
+     didSet {
+        layoutPlaceholderLabel()
+     }
+  }
+  
 	/// The detailLabel UILabel that is displayed.
 	@IBInspectable
-    open let detailLabel = UILabel()
+  open let detailLabel = UILabel()
 	
 	/// The detailLabel text value.
 	@IBInspectable
