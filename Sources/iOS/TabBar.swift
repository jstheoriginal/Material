--- conflicted
+++ resolved
@@ -236,22 +236,7 @@
     }
 
     /// A reference to the line UIView.
-<<<<<<< HEAD
     fileprivate let line = UIView()
-=======
-    open let line = UIView()
-    
-    /// The line color.
-    @objc
-    open var lineColor: UIColor? {
-        get {
-            return line.backgroundColor
-        }
-        set(value) {
-            line.backgroundColor = value
-        }
-    }
->>>>>>> 3df76368
     
     /// A value for the line alignment.
     @objc
@@ -509,7 +494,10 @@
             v.setTitleColor(normalColor, for: .normal)
             v.setTitleColor(selectedColor, for: .selected)
             v.setTitleColor(highlightedColor, for: .highlighted)
-        }
+            v.tintColor = normalColor
+        }
+        
+        selectedTabItem?.tintColor = selectedColor
     }
     
     /// Updates the line colors.
