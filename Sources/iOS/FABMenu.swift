/*
 * Copyright (C) 2015 - 2018, Daniel Dahan and CosmicMind, Inc. <http://cosmicmind.com>.
 * All rights reserved.
 *
 * Redistribution and use in source and binary forms, with or without
 * modification, are permitted provided that the following conditions are met:
 *
 *	*	Redistributions of source code must retain the above copyright notice, this
 *		list of conditions and the following disclaimer.
 *
 *	*	Redistributions in binary form must reproduce the above copyright notice,
 *		this list of conditions and the following disclaimer in the documentation
 *		and/or other materials provided with the distribution.
 *
 *	*	Neither the name of CosmicMind nor the names of its
 *		contributors may be used to endorse or promote products derived from
 *		this software without specific prior written permission.
 *
 * THIS SOFTWARE IS PROVIDED BY THE COPYRIGHT HOLDERS AND CONTRIBUTORS "AS IS"
 * AND ANY EXPRESS OR IMPLIED WARRANTIES, INCLUDING, BUT NOT LIMITED TO, THE
 * IMPLIED WARRANTIES OF MERCHANTABILITY AND FITNESS FOR A PARTICULAR PURPOSE ARE
 * DISCLAIMED. IN NO EVENT SHALL THE COPYRIGHT HOLDER OR CONTRIBUTORS BE LIABLE
 * FOR ANY DIRECT, INDIRECT, INCIDENTAL, SPECIAL, EXEMPLARY, OR CONSEQUENTIAL
 * DAMAGES (INCLUDING, BUT NOT LIMITED TO, PROCUREMENT OF SUBSTITUTE GOODS OR
 * SERVICES; LOSS OF USE, DATA, OR PROFITS; OR BUSINESS INTERRUPTION) HOWEVER
 * CAUSED AND ON ANY THEORY OF LIABILITY, WHETHER IN CONTRACT, STRICT LIABILITY,
 * OR TORT (INCLUDING NEGLIGENCE OR OTHERWISE) ARISING IN ANY WAY OUT OF THE USE
 * OF THIS SOFTWARE, EVEN IF ADVISED OF THE POSSIBILITY OF SUCH DAMAGE.
 */

import UIKit

@objc(FABMenuItemTitleLabelPosition)
public enum FABMenuItemTitleLabelPosition: Int {
  case left
  case right
}

@objc(FABMenuDirection)
public enum FABMenuDirection: Int {
  case up
  case down
  case left
  case right
}

open class FABMenuItem: View {
  /// A reference to the titleLabel.
  open let titleLabel = UILabel()
  
  /// The titleLabel side.
  open var titleLabelPosition = FABMenuItemTitleLabelPosition.left
  
  /// A reference to the fabButton.
  open let fabButton = FABButton()
  
  open override func prepare() {
    super.prepare()
    backgroundColor = nil
    
    prepareFABButton()
    prepareTitleLabel()
  }
  
  /// A reference to the titleLabel text.
  open var title: String? {
    get {
      return titleLabel.text
    }
    set(value) {
      titleLabel.text = value
      layoutSubviews()
    }
  }
  
  open override func layoutSubviews() {
    super.layoutSubviews()
    guard let t = title, 0 < t.utf16.count else {
      titleLabel.removeFromSuperview()
      return
    }
    
    if nil == titleLabel.superview {
      addSubview(titleLabel)
    }
  }
}

extension FABMenuItem {
  /// Shows the titleLabel.
  open func showTitleLabel() {
    let interimSpace = InterimSpacePresetToValue(preset: .interimSpace6)
    
    titleLabel.sizeToFit()
    titleLabel.frame.size.width += 1.5 * interimSpace
    titleLabel.frame.size.height += interimSpace / 2
    titleLabel.frame.origin.y = (bounds.height - titleLabel.bounds.height) / 2
    
    switch titleLabelPosition {
    case .left:
      titleLabel.frame.origin.x = -titleLabel.bounds.width - interimSpace
    case .right:
      titleLabel.frame.origin.x = frame.bounds.width + interimSpace
    }
    
    titleLabel.alpha = 0
    titleLabel.isHidden = false
    
    UIView.animate(withDuration: 0.25, animations: { [weak self] in
      guard let `self` = self else {
        return
      }
      
      `self`.titleLabel.alpha = 1
    })
  }
  
  /// Hides the titleLabel.
  open func hideTitleLabel() {
    titleLabel.isHidden = true
  }
}

extension FABMenuItem {
  /// Prepares the fabButton.
  fileprivate func prepareFABButton() {
    layout(fabButton).edges()
  }
  
  /// Prepares the titleLabel.
  fileprivate func prepareTitleLabel() {
    titleLabel.font = RobotoFont.regular(with: 14)
    titleLabel.textAlignment = .center
    titleLabel.backgroundColor = .white
    titleLabel.depthPreset = fabButton.depthPreset
    titleLabel.cornerRadiusPreset = .cornerRadius1
  }
}

@objc(FABMenuDelegate)
public protocol FABMenuDelegate {
<<<<<<< HEAD
    
    /**
    A delegation method that is executed to determine whether fabMenu should open.
    - Parameter fabMenu: A FABMenu.
    */
    @objc
    optional func fabMenuShouldOpen(fabMenu: FABMenu) -> Bool
    
    /**
     A delegation method that is execited when the fabMenu will open.
     - Parameter fabMenu: A FABMenu.
     */
    @objc
    optional func fabMenuWillOpen(fabMenu: FABMenu)
    
    /**
     A delegation method that is execited when the fabMenu did open.
     - Parameter fabMenu: A FABMenu.
     */
    @objc
    optional func fabMenuDidOpen(fabMenu: FABMenu)
    
    /**
    A delegation method that is executed to determine whether fabMenu should close.
    - Parameter fabMenu: A FABMenu.
    */
    @objc
    optional func fabMenuShouldClose(fabMenu: FABMenu) -> Bool
    
    /**
     A delegation method that is execited when the fabMenu will close.
     - Parameter fabMenu: A FABMenu.
     */
    @objc
    optional func fabMenuWillClose(fabMenu: FABMenu)
    
    /**
     A delegation method that is execited when the fabMenu did close.
     - Parameter fabMenu: A FABMenu.
     */
    @objc
    optional func fabMenuDidClose(fabMenu: FABMenu)
    
    /**
     A delegation method that is executed when the user taps while
     the menu is opened.
     - Parameter fabMenu: A FABMenu.
     - Parameter tappedAt point: A CGPoint.
     - Parameter isOutside: A boolean indicating whether the tap
     was outside the menu button area.
     */
    @objc
    optional func fabMenu(fabMenu: FABMenu, tappedAt point: CGPoint, isOutside: Bool)
=======
  /**
   A delegation method that is execited when the fabMenu will open.
   - Parameter fabMenu: A FABMenu.
   */
  @objc
  optional func fabMenuWillOpen(fabMenu: FABMenu)
  
  /**
   A delegation method that is execited when the fabMenu did open.
   - Parameter fabMenu: A FABMenu.
   */
  @objc
  optional func fabMenuDidOpen(fabMenu: FABMenu)
  
  /**
   A delegation method that is execited when the fabMenu will close.
   - Parameter fabMenu: A FABMenu.
   */
  @objc
  optional func fabMenuWillClose(fabMenu: FABMenu)
  
  /**
   A delegation method that is execited when the fabMenu did close.
   - Parameter fabMenu: A FABMenu.
   */
  @objc
  optional func fabMenuDidClose(fabMenu: FABMenu)
  
  /**
   A delegation method that is executed when the user taps while
   the menu is opened.
   - Parameter fabMenu: A FABMenu.
   - Parameter tappedAt point: A CGPoint.
   - Parameter isOutside: A boolean indicating whether the tap
   was outside the menu button area.
   */
  @objc
  optional func fabMenu(fabMenu: FABMenu, tappedAt point: CGPoint, isOutside: Bool)
>>>>>>> e8691249
}

@objc(FABMenu)
open class FABMenu: View {
  /// A flag to avoid the double tap.
  fileprivate var shouldAvoidHitTest = false
  
  
  /// A reference to the SpringAnimation object.
  let spring = SpringAnimation()
  
  open var fabMenuDirection: FABMenuDirection {
    get {
      switch spring.springDirection {
      case .up:
        return .up
      case .down:
        return .down
      case .left:
        return .left
      case .right:
        return .right
      }
    }
    set(value) {
      switch value {
      case .up:
        spring.springDirection = .up
      case .down:
        spring.springDirection = .down
      case .left:
        spring.springDirection = .left
      case .right:
        spring.springDirection = .right
      }
      
      layoutSubviews()
    }
  }
  
  /// A reference to the base FABButton.
  open var fabButton: FABButton? {
    didSet {
      oldValue?.removeFromSuperview()
      
      guard let v = fabButton else {
        return
      }
      
      addSubview(v)
      
      v.addTarget(self, action: #selector(handleFABButton(button:)), for: .touchUpInside)
    }
  }
  
  /// An open handler for the FABButton.
  open var handleFABButtonCallback: ((UIButton) -> Void)?
  
  /// An internal handler for the open function.
  internal var handleOpenCallback: (() -> Void)?
  
  /// An internal handler for the close function.
  internal var handleCloseCallback: (() -> Void)?
  
  /// An internal handler for the completion function.
  internal var handleCompletionCallback: ((UIView) -> Void)?
  
  /// Size of FABMenuItems.
  open var fabMenuItemSize: CGSize {
    get {
      return spring.itemSize
    }
    set(value) {
      spring.itemSize = value
    }
  }
  
  /// A preset wrapper around interimSpace.
  open var interimSpacePreset: InterimSpacePreset {
    get {
      return spring.interimSpacePreset
    }
    set(value) {
      spring.interimSpacePreset = value
    }
  }
  
  /// The space between views.
  open var interimSpace: InterimSpace {
    get {
      return spring.interimSpace
    }
    set(value) {
      spring.interimSpace = value
    }
  }
  
  /// A boolean indicating if the menu is open or not.
  open var isOpened: Bool {
    get {
      return spring.isOpened
    }
    set(value) {
      spring.isOpened = value
    }
  }
  
  /// A boolean indicating if the menu is enabled.
  open var isEnabled: Bool {
    get {
      return spring.isEnabled
    }
    set(value) {
      spring.isEnabled = value
    }
  }
  
  /// An optional delegation handler.
  open weak var delegate: FABMenuDelegate?
  
  /// A reference to the FABMenuItems
  open var fabMenuItems: [FABMenuItem] {
    get {
      return spring.views as! [FABMenuItem]
    }
    set(value) {
      for v in spring.views {
        v.removeFromSuperview()
      }
      
      for v in value {
        addSubview(v)
      }
      
      spring.views = value
    }
  }
  
  open override func layoutSubviews() {
    super.layoutSubviews()
    fabButton?.frame = bounds
    fabButton?.setNeedsLayout()
    fabButton?.layoutIfNeeded()
    spring.baseSize = bounds.size
  }
  
  open override func prepare() {
    super.prepare()
    backgroundColor = nil
    interimSpacePreset = .interimSpace6
  }
}

extension FABMenu {
  /**
   Open the Menu component with animation options.
   - Parameter duration: The time for each view's animation.
   - Parameter delay: A delay time for each view's animation.
   - Parameter usingSpringWithDamping: A damping ratio for the animation.
   - Parameter initialSpringVelocity: The initial velocity for the animation.
   - Parameter options: Options to pass to the animation.
   - Parameter animations: An animation block to execute on each view's animation.
   - Parameter completion: A completion block to execute on each view's animation.
   */
  open func open(duration: TimeInterval = 0.15, delay: TimeInterval = 0, usingSpringWithDamping: CGFloat = 0.5, initialSpringVelocity: CGFloat = 0, options: UIViewAnimationOptions = [], animations: ((UIView) -> Void)? = nil, completion: ((UIView) -> Void)? = nil) {
    open(isTriggeredByUserInteraction: false, duration: duration, delay: delay, usingSpringWithDamping: usingSpringWithDamping, initialSpringVelocity: initialSpringVelocity, options: options, animations: animations, completion: completion)
  }
  
  /**
   Open the Menu component with animation options.
   - Parameter isTriggeredByUserInteraction: A boolean indicating whether the
   state was changed by a user interaction, true if yes, false otherwise.
   - Parameter duration: The time for each view's animation.
   - Parameter delay: A delay time for each view's animation.
   - Parameter usingSpringWithDamping: A damping ratio for the animation.
   - Parameter initialSpringVelocity: The initial velocity for the animation.
   - Parameter options: Options to pass to the animation.
   - Parameter animations: An animation block to execute on each view's animation.
   - Parameter completion: A completion block to execute on each view's animation.
   */
  open func open(isTriggeredByUserInteraction: Bool, duration: TimeInterval = 0.15, delay: TimeInterval = 0, usingSpringWithDamping: CGFloat = 0.5, initialSpringVelocity: CGFloat = 0, options: UIViewAnimationOptions = [], animations: ((UIView) -> Void)? = nil, completion: ((UIView) -> Void)? = nil) {
    handleOpenCallback?()
    
    if isTriggeredByUserInteraction {
      delegate?.fabMenuWillOpen?(fabMenu: self)
    }
    
<<<<<<< HEAD
    /**
     Open the Menu component with animation options.
     - Parameter isTriggeredByUserInteraction: A boolean indicating whether the
     state was changed by a user interaction, true if yes, false otherwise.
     - Parameter duration: The time for each view's animation.
     - Parameter delay: A delay time for each view's animation.
     - Parameter usingSpringWithDamping: A damping ratio for the animation.
     - Parameter initialSpringVelocity: The initial velocity for the animation.
     - Parameter options: Options to pass to the animation.
     - Parameter animations: An animation block to execute on each view's animation.
     - Parameter completion: A completion block to execute on each view's animation.
     */
    open func open(isTriggeredByUserInteraction: Bool, duration: TimeInterval = 0.15, delay: TimeInterval = 0, usingSpringWithDamping: CGFloat = 0.5, initialSpringVelocity: CGFloat = 0, options: UIViewAnimationOptions = [], animations: ((UIView) -> Void)? = nil, completion: ((UIView) -> Void)? = nil) {
        if delegate?.fabMenuShouldOpen?(fabMenu: self) == false {
            return
        }
        
        handleOpenCallback?()
        
        if isTriggeredByUserInteraction {
            delegate?.fabMenuWillOpen?(fabMenu: self)
        }
        
        spring.expand(duration: duration, delay: delay, usingSpringWithDamping: usingSpringWithDamping, initialSpringVelocity: initialSpringVelocity, options: options, animations: animations) { [weak self, isTriggeredByUserInteraction = isTriggeredByUserInteraction, completion = completion] (view) in
            guard let `self` = self else {
                return
            }
            
            (view as? FABMenuItem)?.showTitleLabel()
            
            if isTriggeredByUserInteraction && view == self.fabMenuItems.last {
                self.delegate?.fabMenuDidOpen?(fabMenu: self)
            }
            
            completion?(view)
            self.handleCompletionCallback?(view)
        }
=======
    spring.expand(duration: duration, delay: delay, usingSpringWithDamping: usingSpringWithDamping, initialSpringVelocity: initialSpringVelocity, options: options, animations: animations) { [weak self, isTriggeredByUserInteraction = isTriggeredByUserInteraction, completion = completion] (view) in
      guard let `self` = self else {
        return
      }
      
      (view as? FABMenuItem)?.showTitleLabel()
      
      if isTriggeredByUserInteraction && view == self.fabMenuItems.last {
        self.delegate?.fabMenuDidOpen?(fabMenu: self)
      }
      
      completion?(view)
      self.handleCompletionCallback?(view)
>>>>>>> e8691249
    }
  }
  
  /**
   Close the Menu component with animation options.
   - Parameter duration: The time for each view's animation.
   - Parameter delay: A delay time for each view's animation.
   - Parameter usingSpringWithDamping: A damping ratio for the animation.
   - Parameter initialSpringVelocity: The initial velocity for the animation.
   - Parameter options: Options to pass to the animation.
   - Parameter animations: An animation block to execute on each view's animation.
   - Parameter completion: A completion block to execute on each view's animation.
   */
  open func close(duration: TimeInterval = 0.15, delay: TimeInterval = 0, usingSpringWithDamping: CGFloat = 0.5, initialSpringVelocity: CGFloat = 0, options: UIViewAnimationOptions = [], animations: ((UIView) -> Void)? = nil, completion: ((UIView) -> Void)? = nil) {
    close(isTriggeredByUserInteraction: false, duration: duration, delay: delay, usingSpringWithDamping: usingSpringWithDamping, initialSpringVelocity: initialSpringVelocity, options: options, animations: animations, completion: completion)
  }
  
  /**
   Close the Menu component with animation options.
   - Parameter isTriggeredByUserInteraction: A boolean indicating whether the
   state was changed by a user interaction, true if yes, false otherwise.
   - Parameter duration: The time for each view's animation.
   - Parameter delay: A delay time for each view's animation.
   - Parameter usingSpringWithDamping: A damping ratio for the animation.
   - Parameter initialSpringVelocity: The initial velocity for the animation.
   - Parameter options: Options to pass to the animation.
   - Parameter animations: An animation block to execute on each view's animation.
   - Parameter completion: A completion block to execute on each view's animation.
   */
  open func close(isTriggeredByUserInteraction: Bool, duration: TimeInterval = 0.15, delay: TimeInterval = 0, usingSpringWithDamping: CGFloat = 0.5, initialSpringVelocity: CGFloat = 0, options: UIViewAnimationOptions = [], animations: ((UIView) -> Void)? = nil, completion: ((UIView) -> Void)? = nil) {
    handleCloseCallback?()
    
    if isTriggeredByUserInteraction {
      delegate?.fabMenuWillClose?(fabMenu: self)
    }
    
<<<<<<< HEAD
    /**
     Close the Menu component with animation options.
     - Parameter isTriggeredByUserInteraction: A boolean indicating whether the
     state was changed by a user interaction, true if yes, false otherwise.
     - Parameter duration: The time for each view's animation.
     - Parameter delay: A delay time for each view's animation.
     - Parameter usingSpringWithDamping: A damping ratio for the animation.
     - Parameter initialSpringVelocity: The initial velocity for the animation.
     - Parameter options: Options to pass to the animation.
     - Parameter animations: An animation block to execute on each view's animation.
     - Parameter completion: A completion block to execute on each view's animation.
     */
    open func close(isTriggeredByUserInteraction: Bool, duration: TimeInterval = 0.15, delay: TimeInterval = 0, usingSpringWithDamping: CGFloat = 0.5, initialSpringVelocity: CGFloat = 0, options: UIViewAnimationOptions = [], animations: ((UIView) -> Void)? = nil, completion: ((UIView) -> Void)? = nil) {
        if delegate?.fabMenuShouldClose?(fabMenu: self) == false {
            return
        }
        
        handleCloseCallback?()
        
        if isTriggeredByUserInteraction {
            delegate?.fabMenuWillClose?(fabMenu: self)
        }
        
        spring.contract(duration: duration, delay: delay, usingSpringWithDamping: usingSpringWithDamping, initialSpringVelocity: initialSpringVelocity, options: options, animations: animations) { [weak self, isTriggeredByUserInteraction = isTriggeredByUserInteraction, completion = completion] (view) in
            guard let `self` = self else {
                return
            }
            
            (view as? FABMenuItem)?.hideTitleLabel()
            
            if isTriggeredByUserInteraction && view == self.fabMenuItems.last {
                self.delegate?.fabMenuDidClose?(fabMenu: self)
            }
            
            completion?(view)
            self.handleCompletionCallback?(view)
        }
=======
    spring.contract(duration: duration, delay: delay, usingSpringWithDamping: usingSpringWithDamping, initialSpringVelocity: initialSpringVelocity, options: options, animations: animations) { [weak self, isTriggeredByUserInteraction = isTriggeredByUserInteraction, completion = completion] (view) in
      guard let `self` = self else {
        return
      }
      
      (view as? FABMenuItem)?.hideTitleLabel()
      
      if isTriggeredByUserInteraction && view == self.fabMenuItems.last {
        self.delegate?.fabMenuDidClose?(fabMenu: self)
      }
      
      completion?(view)
      self.handleCompletionCallback?(view)
>>>>>>> e8691249
    }
  }
}

extension FABMenu {
  /**
   Handles the hit test for the Menu and views outside of the Menu bounds.
   - Parameter _ point: A CGPoint.
   - Parameter with event: An optional UIEvent.
   - Returns: An optional UIView.
   */
  open override func hitTest(_ point: CGPoint, with event: UIEvent?) -> UIView? {
    guard isOpened, isEnabled else {
      return super.hitTest(point, with: event)
    }
    
    for v in subviews {
      let p = v.convert(point, from: self)
      if v.bounds.contains(p) {
        if !shouldAvoidHitTest {
          delegate?.fabMenu?(fabMenu: self, tappedAt: point, isOutside: false)
        }
        shouldAvoidHitTest = !shouldAvoidHitTest
        return v.hitTest(p, with: event)
      }
    }
    
    delegate?.fabMenu?(fabMenu: self, tappedAt: point, isOutside: true)
    
    close(isTriggeredByUserInteraction: true)
    
    return super.hitTest(point, with: event)
  }
}

extension FABMenu {
  /**
   Handler to toggle the FABMenu opened or closed. 
   - Parameter button: A UIButton.
   */
  @objc
  fileprivate func handleFABButton(button: UIButton) {
    guard nil == handleFABButtonCallback else {
      handleFABButtonCallback?(button)
      return
    }
    
    guard isOpened else {
      open(isTriggeredByUserInteraction: true)
      return
    }
    
    close(isTriggeredByUserInteraction: true)
  }
}<|MERGE_RESOLUTION|>--- conflicted
+++ resolved
@@ -138,9 +138,7 @@
 }
 
 @objc(FABMenuDelegate)
-public protocol FABMenuDelegate {
-<<<<<<< HEAD
-    
+public protocol FABMenuDelegate {    
     /**
     A delegation method that is executed to determine whether fabMenu should open.
     - Parameter fabMenu: A FABMenu.
@@ -193,46 +191,6 @@
      */
     @objc
     optional func fabMenu(fabMenu: FABMenu, tappedAt point: CGPoint, isOutside: Bool)
-=======
-  /**
-   A delegation method that is execited when the fabMenu will open.
-   - Parameter fabMenu: A FABMenu.
-   */
-  @objc
-  optional func fabMenuWillOpen(fabMenu: FABMenu)
-  
-  /**
-   A delegation method that is execited when the fabMenu did open.
-   - Parameter fabMenu: A FABMenu.
-   */
-  @objc
-  optional func fabMenuDidOpen(fabMenu: FABMenu)
-  
-  /**
-   A delegation method that is execited when the fabMenu will close.
-   - Parameter fabMenu: A FABMenu.
-   */
-  @objc
-  optional func fabMenuWillClose(fabMenu: FABMenu)
-  
-  /**
-   A delegation method that is execited when the fabMenu did close.
-   - Parameter fabMenu: A FABMenu.
-   */
-  @objc
-  optional func fabMenuDidClose(fabMenu: FABMenu)
-  
-  /**
-   A delegation method that is executed when the user taps while
-   the menu is opened.
-   - Parameter fabMenu: A FABMenu.
-   - Parameter tappedAt point: A CGPoint.
-   - Parameter isOutside: A boolean indicating whether the tap
-   was outside the menu button area.
-   */
-  @objc
-  optional func fabMenu(fabMenu: FABMenu, tappedAt point: CGPoint, isOutside: Bool)
->>>>>>> e8691249
 }
 
 @objc(FABMenu)
@@ -420,7 +378,6 @@
       delegate?.fabMenuWillOpen?(fabMenu: self)
     }
     
-<<<<<<< HEAD
     /**
      Open the Menu component with animation options.
      - Parameter isTriggeredByUserInteraction: A boolean indicating whether the
@@ -458,21 +415,6 @@
             completion?(view)
             self.handleCompletionCallback?(view)
         }
-=======
-    spring.expand(duration: duration, delay: delay, usingSpringWithDamping: usingSpringWithDamping, initialSpringVelocity: initialSpringVelocity, options: options, animations: animations) { [weak self, isTriggeredByUserInteraction = isTriggeredByUserInteraction, completion = completion] (view) in
-      guard let `self` = self else {
-        return
-      }
-      
-      (view as? FABMenuItem)?.showTitleLabel()
-      
-      if isTriggeredByUserInteraction && view == self.fabMenuItems.last {
-        self.delegate?.fabMenuDidOpen?(fabMenu: self)
-      }
-      
-      completion?(view)
-      self.handleCompletionCallback?(view)
->>>>>>> e8691249
     }
   }
   
@@ -509,7 +451,6 @@
       delegate?.fabMenuWillClose?(fabMenu: self)
     }
     
-<<<<<<< HEAD
     /**
      Close the Menu component with animation options.
      - Parameter isTriggeredByUserInteraction: A boolean indicating whether the
@@ -547,21 +488,6 @@
             completion?(view)
             self.handleCompletionCallback?(view)
         }
-=======
-    spring.contract(duration: duration, delay: delay, usingSpringWithDamping: usingSpringWithDamping, initialSpringVelocity: initialSpringVelocity, options: options, animations: animations) { [weak self, isTriggeredByUserInteraction = isTriggeredByUserInteraction, completion = completion] (view) in
-      guard let `self` = self else {
-        return
-      }
-      
-      (view as? FABMenuItem)?.hideTitleLabel()
-      
-      if isTriggeredByUserInteraction && view == self.fabMenuItems.last {
-        self.delegate?.fabMenuDidClose?(fabMenu: self)
-      }
-      
-      completion?(view)
-      self.handleCompletionCallback?(view)
->>>>>>> e8691249
     }
   }
 }
