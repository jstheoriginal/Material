/*
* Copyright (C) 2015 - 2016, Daniel Dahan and CosmicMind, Inc. <http://cosmicmind.io>.
* All rights reserved.
*
* Redistribution and use in source and binary forms, with or without
* modification, are permitted provided that the following conditions are met:
*
*	*	Redistributions of source code must retain the above copyright notice, this
*		list of conditions and the following disclaimer.
*
*	*	Redistributions in binary form must reproduce the above copyright notice,
*		this list of conditions and the following disclaimer in the documentation
*		and/or other materials provided with the distribution.
*
*	*	Neither the name of Material nor the names of its
*		contributors may be used to endorse or promote products derived from
*		this software without specific prior written permission.
*
* THIS SOFTWARE IS PROVIDED BY THE COPYRIGHT HOLDERS AND CONTRIBUTORS "AS IS"
* AND ANY EXPRESS OR IMPLIED WARRANTIES, INCLUDING, BUT NOT LIMITED TO, THE
* IMPLIED WARRANTIES OF MERCHANTABILITY AND FITNESS FOR A PARTICULAR PURPOSE ARE
* DISCLAIMED. IN NO EVENT SHALL THE COPYRIGHT HOLDER OR CONTRIBUTORS BE LIABLE
* FOR ANY DIRECT, INDIRECT, INCIDENTAL, SPECIAL, EXEMPLARY, OR CONSEQUENTIAL
* DAMAGES (INCLUDING, BUT NOT LIMITED TO, PROCUREMENT OF SUBSTITUTE GOODS OR
* SERVICES; LOSS OF USE, DATA, OR PROFITS; OR BUSINESS INTERRUPTION) HOWEVER
* CAUSED AND ON ANY THEORY OF LIABILITY, WHETHER IN CONTRACT, STRICT LIABILITY,
* OR TORT (INCLUDING NEGLIGENCE OR OTHERWISE) ARISING IN ANY WAY OUT OF THE USE
* OF THIS SOFTWARE, EVEN IF ADVISED OF THE POSSIBILITY OF SUCH DAMAGE.
*/

import UIKit

@objc
public enum SideNavigationPosition : NSInteger {
	case Left
	case Right
}

public extension UIViewController {
	/**
	A convenience property that provides access to the SideNavigationViewController. 
	This is the recommended method of accessing the SideNavigationViewController
	through child UIViewControllers.
	*/
	public var sideNavigationViewController: SideNavigationViewController? {
		var viewController: UIViewController? = self
		while nil != viewController {
			if viewController is SideNavigationViewController {
				return viewController as? SideNavigationViewController
			}
			viewController = viewController?.parentViewController
		}
		return nil
	}
}

@objc(SideNavigationViewControllerDelegate)
public protocol SideNavigationViewControllerDelegate {
	/**
	An optional delegation method that is fired before the 
	SideNavigationViewController opens.
	*/
	optional func sideNavigationViewWillOpen(sideNavigationViewController: SideNavigationViewController, position: SideNavigationPosition)
	
	/**
	An optional delegation method that is fired after the
	SideNavigationViewController opened.
	*/
	optional func sideNavigationViewDidOpen(sideNavigationViewController: SideNavigationViewController, position: SideNavigationPosition)
	
	/**
	An optional delegation method that is fired before the
	SideNavigationViewController closes.
	*/
	optional func sideNavigationViewWillClose(sideNavigationViewController: SideNavigationViewController, position: SideNavigationPosition)
	
	/**
	An optional delegation method that is fired after the
	SideNavigationViewController closed.
	*/
	optional func sideNavigationViewDidClose(sideNavigationViewController: SideNavigationViewController, position: SideNavigationPosition)
	
	/**
	An optional delegation method that is fired when the
	SideNavigationViewController pan gesture begins.
	*/
	optional func sideNavigationViewPanDidBegin(sideNavigationViewController: SideNavigationViewController, point: CGPoint, position: SideNavigationPosition)
	
	/**
	An optional delegation method that is fired when the
	SideNavigationViewController pan gesture changes position.
	*/
	optional func sideNavigationViewPanDidChange(sideNavigationViewController: SideNavigationViewController, point: CGPoint, position: SideNavigationPosition)
	
	/**
	An optional delegation method that is fired when the
	SideNavigationViewController pan gesture ends.
	*/
	optional func sideNavigationViewPanDidEnd(sideNavigationViewController: SideNavigationViewController, point: CGPoint, position: SideNavigationPosition)
	
	/**
	An optional delegation method that is fired when the
	SideNavigationViewController tap gesture executes.
	*/
	optional func sideNavigationViewDidTap(sideNavigationViewController: SideNavigationViewController, point: CGPoint, position: SideNavigationPosition)

	/**
	An optional delegation method that is fired when the
	status bar is about to change display, hidden or not.
	*/
	optional func sideNavigationStatusBarHiddenState(sideNavigationViewController: SideNavigationViewController, hidden: Bool)
}

@objc(SideNavigationViewController)
public class SideNavigationViewController: UIViewController, UIGestureRecognizerDelegate {
	/**
	A CGFloat property that is used internally to track
	the original (x) position of the container view when panning.
	*/
	private var originalX: CGFloat = 0
	
	/**
	A UIPanGestureRecognizer property internally used for the
	pan gesture.
	*/
	internal var panGesture: UIPanGestureRecognizer?
	
	/**
	A UITapGestureRecognizer property internally used for the 
	tap gesture.
	*/
	internal var tapGesture: UITapGestureRecognizer?
	
	/**
	A CGFloat property that accesses the leftView threshold of
	the SideNavigationViewController. When the panning gesture has
	ended, if the position is beyond the threshold,
	the leftView is opened, if it is below the threshold, the
	leftView is closed. The leftViewThreshold is always at half
	the width of the leftView.
	*/
	public private(set) var leftViewThreshold: CGFloat = 0
	
	/**
	A CGFloat property that accesses the rightView threshold of
	the SideNavigationViewController. When the panning gesture has
	ended, if the position is beyond the threshold,
	the rightView is closed, if it is below the threshold, the
	rightView is opened. The rightViewThreshold is always at half
	the width of the rightView.
	*/
	public private(set) var rightViewThreshold: CGFloat = 0
	
	/**
	A SideNavigationViewControllerDelegate property used to bind
	the delegation object.
	*/
	public weak var delegate: SideNavigationViewControllerDelegate?
	
	/**
	A Boolean property used to enable and disable interactivity
	with the mainViewController.
	*/
	public var userInteractionEnabled: Bool {
		get {
			return mainViewController.view.userInteractionEnabled
		}
		set(value) {
			mainViewController.view.userInteractionEnabled = value
		}
	}
	
	/**
	A CGFloat property that sets the animation duration of the
	leftView when closing and opening. Defaults to 0.25.
	*/
	public var animationDuration: CGFloat = 0.25
	
	/**
	A Boolean property that enables and disables the leftView from
	opening and closing. Defaults to true.
	*/
	public var enabled: Bool {
		get {
			return enabledLeftView || enabledRightView
		}
		set(value) {
			if nil != leftView {
				enabledLeftView = value
			}
			if nil != rightView {
				enabledRightView = value
			}
		}
	}
	
	/**
	A Boolean property that enables and disables the leftView from
	opening and closing. Defaults to true.
	*/
	public var enabledLeftView: Bool = false
	
	/**
	A Boolean property that enables and disables the rightView from
	opening and closing. Defaults to true.
	*/
	public var enabledRightView: Bool = false
	
	/**
	A Boolean property that triggers the status bar to be hidden
	when the leftView is opened. Defaults to true.
	*/
	public var hideStatusBar: Bool = true
	
	/**
	A MaterialDepth property that is used to set the depth of the
	leftView when opened.
	*/
	public var depth: MaterialDepth = .Depth1
	
	/**
	A MaterialView property that is used to hide and reveal the
	leftViewController. It is very rare that this property will
	need to be accessed externally.
	*/
	public private(set) var leftView: MaterialView?
	
	/**
	A MaterialView property that is used to hide and reveal the
	rightViewController. It is very rare that this property will
	need to be accessed externally.
	*/
	public private(set) var rightView: MaterialView?
	
	/// Indicates whether the leftView or rightView is opened.
	public var opened: Bool {
		return openedLeftView || openedRightView
	}
	
	/// indicates if the leftView is opened.
	public var openedLeftView: Bool {
		guard nil != leftView else {
			return false
		}
		return leftView!.x != -leftViewWidth
	}
	
	/// Indicates if the rightView is opened.
	public var openedRightView: Bool {
		guard nil != rightView else {
			return false
		}
		return rightView!.x != view.bounds.width
	}
	
	/**
	A UIViewController property that references the active 
	main UIViewController. To swap the mainViewController, it 
	is recommended to use the transitionFromMainViewController
	helper method.
	*/
	public private(set) var mainViewController: UIViewController!
	
	/**
	A UIViewController property that references the 
	active left UIViewController.
	*/
	public private(set) var leftViewController: UIViewController?
	
	/**
	A UIViewController property that references the
	active right UIViewController.
	*/
	public private(set) var rightViewController: UIViewController?
	
	/**
	A CGFloat property to access the width that the leftView
	opens up to.
	*/
	public private(set) var leftViewWidth: CGFloat = 240
	
	/**
	A CGFloat property to access the width that the rightView
	opens up to.
	*/
	public private(set) var rightViewWidth: CGFloat = 240
	
	/**
	An initializer for the SideNavigationViewController.
	- Parameter mainViewController: The main UIViewController.
	- Parameter leftViewController: An Optional left UIViewController.
	- Parameter rightViewController: An Optional right UIViewController.
	*/
	public convenience init(mainViewController: UIViewController, leftViewController: UIViewController? = nil, rightViewController: UIViewController? = nil) {
		self.init()
		self.mainViewController = mainViewController
		self.leftViewController = leftViewController
		self.rightViewController = rightViewController
		prepareView()
	}
	
	public override func viewWillLayoutSubviews() {
		super.viewWillLayoutSubviews()
		layoutSubviews()
	}
	
	public override func willRotateToInterfaceOrientation(toInterfaceOrientation: UIInterfaceOrientation, duration: NSTimeInterval) {
		if let v: MaterialView = rightView {
			v.x = view.bounds.height - (openedRightView ? rightViewWidth : 0)
		}
	}
	
	/**
	A method to swap mainViewController objects.
	- Parameter toViewController: The UIViewController to swap 
	with the active mainViewController.
	- Parameter duration: A NSTimeInterval that sets the
	animation duration of the transition.
	- Parameter options: UIViewAnimationOptions thst are used 
	when animating the transition from the active mainViewController
	to the toViewController.
	- Parameter animations: An animation block that is executed during
	the transition from the active mainViewController
	to the toViewController.
	- Parameter completion: A completion block that is execited after
	the transition animation from the active mainViewController
	to the toViewController has completed.
	*/
	public func transitionFromMainViewController(toViewController: UIViewController, duration: NSTimeInterval = 0.5, options: UIViewAnimationOptions = [], animations: (() -> Void)? = nil, completion: ((Bool) -> Void)? = nil) {
		mainViewController.willMoveToParentViewController(nil)
		addChildViewController(toViewController)
		toViewController.view.frame = mainViewController.view.frame
		transitionFromViewController(mainViewController,
			toViewController: toViewController,
			duration: duration,
			options: options,
			animations: animations,
			completion: { [unowned self] (result: Bool) in
				toViewController.didMoveToParentViewController(self)
				self.mainViewController.removeFromParentViewController()
				self.mainViewController = toViewController
				self.view.sendSubviewToBack(self.mainViewController.view)
				completion?(result)
			})
	}
	
	/**
	A method that is used to set the width of the leftView when 
	opened. This is the recommended method of setting the leftView 
	width.
	- Parameter width: A CGFloat value to set as the new width.
	- Parameter hidden: A Boolean value of whether the leftView
	should be hidden after the width has been updated or not.
	- Parameter animated: A Boolean value that indicates to animate
	the leftView width change.
	*/
	public func setLeftViewWidth(width: CGFloat, var hidden: Bool, animated: Bool, duration: NSTimeInterval = 0.5) {
		if let v: MaterialView = leftView {
			leftViewWidth = width
			
			if openedRightView {
				hidden = true
			}
			
			if animated {
				v.shadowPathAutoSizeEnabled = false
				
				if hidden {
					UIView.animateWithDuration(duration,
						animations: { [unowned self] in
							v.bounds.size.width = width
							v.position.x = -width / 2
							self.mainViewController.view.alpha = 1
						}) { [unowned self] _ in
							v.shadowPathAutoSizeEnabled = true
							self.layoutSubviews()
							self.hideView(v)
					}
				} else {
					UIView.animateWithDuration(duration,
						animations: { [unowned self] in
							v.bounds.size.width = width
							v.position.x = width / 2
							self.mainViewController.view.alpha = 0.5
						}) { [unowned self] _ in
							v.shadowPathAutoSizeEnabled = true
							self.layoutSubviews()
							self.showView(v)
					}
				}
			} else {
				v.bounds.size.width = width
				if hidden {
					hideView(v)
					v.position.x = -v.width / 2
					mainViewController.view.alpha = 1
				} else {
					v.shadowPathAutoSizeEnabled = false
					
					showView(v)
					v.position.x = width / 2
					mainViewController.view.alpha = 0.5
					v.shadowPathAutoSizeEnabled = true
				}
				layoutSubviews()
			}

		}
	}
	
	/**
	A method that is used to set the width of the rightView when
	opened. This is the recommended method of setting the rightView
	width.
	- Parameter width: A CGFloat value to set as the new width.
	- Parameter hidden: A Boolean value of whether the rightView
	should be hidden after the width has been updated or not.
	- Parameter animated: A Boolean value that indicates to animate
	the rightView width change.
	*/
	public func setRightViewWidth(width: CGFloat, var hidden: Bool, animated: Bool, duration: NSTimeInterval = 0.5) {
		if let v: MaterialView = rightView {
			rightViewWidth = width
			
			if openedLeftView {
				hidden = true
			}
			
			if animated {
				v.shadowPathAutoSizeEnabled = false
				
				if hidden {
					UIView.animateWithDuration(duration,
						animations: { [unowned self] in
							v.bounds.size.width = width
							v.position.x = self.view.bounds.width + width / 2
							self.mainViewController.view.alpha = 1
						}) { [unowned self] _ in
							v.shadowPathAutoSizeEnabled = true
							self.layoutSubviews()
							self.hideView(v)
						}
				} else {
					UIView.animateWithDuration(duration,
						animations: { [unowned self] in
							v.bounds.size.width = width
							v.position.x = self.view.bounds.width - width / 2
							self.mainViewController.view.alpha = 0.5
						}) { [unowned self] _ in
							v.shadowPathAutoSizeEnabled = true
							self.layoutSubviews()
							self.showView(v)
						}
				}
			} else {
				v.bounds.size.width = width
				if hidden {
					hideView(v)
					v.position.x = view.bounds.width + v.width / 2
					mainViewController.view.alpha = 1
				} else {
					v.shadowPathAutoSizeEnabled = false
					
					showView(v)
					v.position.x = view.bounds.width - width / 2
					mainViewController.view.alpha = 0.5
					v.shadowPathAutoSizeEnabled = true
				}
				layoutSubviews()
			}
		}
	}
	
	/**
	A method that toggles the leftView opened if previously closed,
	or closed if previously opened.
	- Parameter velocity: A CGFloat value that sets the 
	velocity of the user interaction when animating the
	leftView. Defaults to 0.
	*/
	public func toggleLeftView(velocity: CGFloat = 0) {
		openedLeftView ? closeLeftView(velocity) : openLeftView(velocity)
	}
	
	/**
	A method that toggles the rightView opened if previously closed,
	or closed if previously opened.
	- Parameter velocity: A CGFloat value that sets the
	velocity of the user interaction when animating the
	leftView. Defaults to 0.
	*/
	public func toggleRightView(velocity: CGFloat = 0) {
		openedRightView ? closeRightView(velocity) : openRightView(velocity)
	}
	
	/**
	A method that opens the leftView.
	- Parameter velocity: A CGFloat value that sets the
	velocity of the user interaction when animating the
	leftView. Defaults to 0.
	*/
	public func openLeftView(velocity: CGFloat = 0) {
		if enabledLeftView {
			if let v: MaterialView = leftView {
				toggleStatusBar(true)
				showView(v)
				
				delegate?.sideNavigationViewWillOpen?(self, position: .Left)
				mainViewController.view.alpha = 0.5
				UIView.animateWithDuration(Double(0 == velocity ? animationDuration : fmax(0.1, fmin(1, Double(v.x / velocity)))),
					animations: {
						v.position.x = v.width / 2
					}) { [unowned self] _ in
						self.delegate?.sideNavigationViewDidOpen?(self, position: .Left)
					}
			}
		}
	}
	
	/**
	A method that opens the rightView.
	- Parameter velocity: A CGFloat value that sets the
	velocity of the user interaction when animating the
	leftView. Defaults to 0.
	*/
	public func openRightView(velocity: CGFloat = 0) {
		if enabledRightView {
			if let v: MaterialView = rightView {
				toggleStatusBar(true)
				showView(v)
				
				delegate?.sideNavigationViewWillOpen?(self, position: .Right)
				mainViewController.view.alpha = 0.5
				UIView.animateWithDuration(Double(0 == velocity ? animationDuration : fmax(0.1, fmin(1, Double(v.x / velocity)))),
					animations: { [unowned self] in
						v.position.x = self.view.bounds.width - v.width / 2
					}) { [unowned self] _ in
						self.delegate?.sideNavigationViewDidOpen?(self, position: .Right)
					}
			}
		}
	}
	
	/**
	A method that closes the leftView.
	- Parameter velocity: A CGFloat value that sets the
	velocity of the user interaction when animating the
	leftView. Defaults to 0.
	*/
	public func closeLeftView(velocity: CGFloat = 0) {
		if enabledLeftView {
			if let v: MaterialView = leftView {
				delegate?.sideNavigationViewWillClose?(self, position: .Left)
				mainViewController.view.alpha = 1
				UIView.animateWithDuration(Double(0 == velocity ? animationDuration : fmax(0.1, fmin(1, Double(v.x / velocity)))),
					animations: {
						v.position.x = -v.width / 2
					}) { [unowned self] _ in
						self.toggleStatusBar()
						self.hideView(v)
						self.delegate?.sideNavigationViewDidClose?(self, position: .Left)
					}
			}
		}
	}
	
	/**
	A method that closes the rightView.
	- Parameter velocity: A CGFloat value that sets the
	velocity of the user interaction when animating the
	leftView. Defaults to 0.
	*/
	public func closeRightView(velocity: CGFloat = 0) {
		if enabledRightView {
			if let v: MaterialView = rightView {
				delegate?.sideNavigationViewWillClose?(self, position: .Right)
				mainViewController.view.alpha = 1
				UIView.animateWithDuration(Double(0 == velocity ? animationDuration : fmax(0.1, fmin(1, Double(v.x / velocity)))),
					animations: { [unowned self] in
						v.position.x = self.view.bounds.width + v.width / 2
					}) { [unowned self] _ in
						self.toggleStatusBar()
						self.hideView(v)
						self.delegate?.sideNavigationViewDidClose?(self, position: .Right)
					}
			}
		}
	}
	
	/**
	Detects the gesture recognizer being used.
	- Parameter gestureRecognizer: A UIGestureRecognizer to detect.
	- Parameter touch: The UITouch event.
	- Returns: A Boolean of whether to continue the gesture or not.
	*/
	public func gestureRecognizer(gestureRecognizer: UIGestureRecognizer, shouldReceiveTouch touch: UITouch) -> Bool {
		if gestureRecognizer == panGesture {
			return opened || isPointContainedWithinLeftViewThreshold(touch.locationInView(view)) || isPointContainedWithinRightViewThreshold(touch.locationInView(view))
		}
		return opened && gestureRecognizer == tapGesture
	}
	
	/**
	A method that is fired when the pan gesture is recognized
	for the SideNavigationViewController.
	- Parameter recognizer: A UIPanGestureRecognizer that is
	passed to the handler when recognized.
	*/
	internal func handlePanGesture(recognizer: UIPanGestureRecognizer) {
		// Deterine which view to pan.
		if enabledRightView && (openedRightView || !openedLeftView && isPointContainedWithinRightViewThreshold(recognizer.locationInView(view))) {
			if let v: MaterialView = rightView {
				let point: CGPoint = recognizer.locationInView(view)
				
				// Animate the panel.
				switch recognizer.state {
				case .Began:
					originalX = v.position.x
					
					toggleStatusBar(true)
					showView(v)
					
					delegate?.sideNavigationViewPanDidBegin?(self, point: point, position: .Right)
				case .Changed:
					let w: CGFloat = v.width
					let translationX: CGFloat = recognizer.translationInView(v).x
					
					v.position.x = originalX + translationX < view.bounds.width - (w / 2) ? view.bounds.width - (w / 2) : originalX + translationX
					
					let a: CGFloat = 1 - (view.bounds.width - v.position.x) / v.width
					mainViewController.view.alpha = 0.5 < a ? a : 0.5
					
					delegate?.sideNavigationViewPanDidChange?(self, point: point, position: .Right)
				case .Ended, .Cancelled, .Failed:
					let p: CGPoint = recognizer.velocityInView(recognizer.view)
					let x: CGFloat = p.x >= 1000 || p.x <= -1000 ? p.x : 0
					
					delegate?.sideNavigationViewPanDidEnd?(self, point: point, position: .Right)
					
					if v.x >= rightViewThreshold || x > 1000 {
						closeRightView(x)
					} else {
						openRightView(x)
					}
				case .Possible:break
				}
			}
		} else if enabledLeftView && (openedLeftView || !openedRightView && isPointContainedWithinLeftViewThreshold(recognizer.locationInView(view))) {
			if let v: MaterialView = leftView {
				let point: CGPoint = recognizer.locationInView(view)
				
				// Animate the panel.
				switch recognizer.state {
				case .Began:
					originalX = v.position.x
					
					toggleStatusBar(true)
					showView(v)
					
					delegate?.sideNavigationViewPanDidBegin?(self, point: point, position: .Left)
				case .Changed:
					let w: CGFloat = v.width
					let translationX: CGFloat = recognizer.translationInView(v).x
					
					v.position.x = originalX + translationX > (w / 2) ? (w / 2) : originalX + translationX
					
					let a: CGFloat = 1 - v.position.x / v.width
					mainViewController.view.alpha = 0.5 < a ? a : 0.5
					
					delegate?.sideNavigationViewPanDidChange?(self, point: point, position: .Left)
				case .Ended, .Cancelled, .Failed:
					let p: CGPoint = recognizer.velocityInView(recognizer.view)
					let x: CGFloat = p.x >= 1000 || p.x <= -1000 ? p.x : 0
					
					delegate?.sideNavigationViewPanDidEnd?(self, point: point, position: .Left)
					
					if v.x <= -leftViewWidth + leftViewThreshold || x < -1000 {
						closeLeftView(x)
					} else {
						openLeftView(x)
					}
				case .Possible:break
				}
			}
		}
	}
	
	/**
	A method that is fired when the tap gesture is recognized
	for the SideNavigationViewController.
	- Parameter recognizer: A UITapGestureRecognizer that is
	passed to the handler when recognized.
	*/
	internal func handleTapGesture(recognizer: UITapGestureRecognizer) {
		if openedLeftView {
			if let v: MaterialView = leftView {
				delegate?.sideNavigationViewDidTap?(self, point: recognizer.locationInView(view), position: .Left)
				if enabledLeftView && openedLeftView && !isPointContainedWithinView(v, point: recognizer.locationInView(v)) {
					closeLeftView()
				}
			}
		}
		if openedRightView {
			if let v: MaterialView = rightView {
				delegate?.sideNavigationViewDidTap?(self, point: recognizer.locationInView(view), position: .Right)
				if enabledRightView && openedRightView && !isPointContainedWithinView(v, point: recognizer.locationInView(v)) {
					closeRightView()
				}
			}
		}
	}
	
	/// A method that generally prepares the SideNavigationViewController.
	private func prepareView() {
		prepareMainViewController()
		prepareLeftView()
		prepareRightView()
		prepareLeftViewController()
		prepareRightViewController()
		prepareGestures()
	}
	
	/// A method that prepares the mainViewController.
	private func prepareMainViewController() {
		prepareViewControllerWithinContainer(mainViewController, container: view)
		mainViewController.view.frame = view.bounds
	}
	
	/// A method that prepares the leftViewController.
	private func prepareLeftViewController() {
		if let v: MaterialView = leftView {
			leftViewController?.view.clipsToBounds = true
			prepareViewControllerWithinContainer(leftViewController, container: v)
		}
	}
	
	/// A method that prepares the rightViewController.
	private func prepareRightViewController() {
		if let v: MaterialView = rightView {
			rightViewController?.view.clipsToBounds = true
			prepareViewControllerWithinContainer(rightViewController, container: v)
		}
	}
	
	/// A method that prepares the leftView.
	private func prepareLeftView() {
		if nil != leftViewController {
			leftView = MaterialView()
			leftView!.frame = CGRectMake(0, 0, leftViewWidth, view.frame.height)
			leftView!.backgroundColor = MaterialColor.clear
			leftView!.shadowPathAutoSizeEnabled = true
			view.addSubview(leftView!)
			
			leftView!.hidden = true
			leftView!.position.x = -leftViewWidth / 2
			leftView!.zPosition = 2000
		} else {
			enabledLeftView = false
		}
	}
	
	/// A method that prepares the leftView.
	private func prepareRightView() {
		if nil != rightViewController {
			rightView = MaterialView()
			rightView!.frame = CGRectMake(0, 0, rightViewWidth, view.frame.height)
			rightView!.backgroundColor = MaterialColor.clear
			rightView!.shadowPathAutoSizeEnabled = true
			view.addSubview(rightView!)
			
			rightView!.hidden = true
			rightView!.position.x = view.bounds.width + rightViewWidth / 2
			rightView!.zPosition = 2000
		} else {
			enabledRightView = false
		}
	}
	
	/**
	A method that adds the passed in controller as a child of 
	the SideNavigationViewController within the passed in 
	container view.
	- Parameter viewController: A UIViewController to add as a child.
	- Parameter container: A UIView that is the parent of the 
	passed in controller view within the view hierarchy.
	*/
	private func prepareViewControllerWithinContainer(viewController: UIViewController?, container: UIView) {
		if let v: UIViewController = viewController {
			addChildViewController(v)
			container.addSubview(v.view)
			v.didMoveToParentViewController(self)
		}
	}
	
	/**
	A method that prepares the gestures used within the 
	SideNavigationViewController.
	*/
	private func prepareGestures() {
		if nil == panGesture {
			panGesture = UIPanGestureRecognizer(target: self, action: "handlePanGesture:")
			panGesture!.delegate = self
			view.addGestureRecognizer(panGesture!)
		}
		
		if nil == tapGesture {
			tapGesture = UITapGestureRecognizer(target: self, action: "handleTapGesture:")
			tapGesture!.cancelsTouchesInView = false
			tapGesture!.delegate = self
			view.addGestureRecognizer(tapGesture!)
		}
	}
	
	/**
	A method that removes the passed in pan and tap gesture 
	recognizers.
	*/
	private func removeGestures() {
		if let v: UIPanGestureRecognizer = panGesture {
			view.removeGestureRecognizer(v)
			panGesture = nil
		}
		if let v: UITapGestureRecognizer = tapGesture {
			view.removeGestureRecognizer(v)
			tapGesture = nil
		}
	}
	
	/**
	A method to toggle the status bar from a reveal state to 
	hidden state. The hideStatusBar property needs to be set 
	to true in order for this method to have any affect.
	- Parameter hide: A Boolean indicating to show or hide
	the status bar.
	*/
	private func toggleStatusBar(hide: Bool = false) {
		if hideStatusBar {
<<<<<<< HEAD
			UIView.animateWithDuration(0.25, animations: { [weak self] in
				// General alignment.
				if .iPhone == MaterialDevice.type && MaterialDevice.landscape {
					UIApplication.sharedApplication().statusBarHidden = true
				} else {
					UIApplication.sharedApplication().statusBarHidden = true == self?.opened ? true : hide
				}
			})
=======
			userInteractionEnabled = false
			let hidden: Bool = .iPhone == MaterialDevice.type && MaterialDevice.landscape || opened ? true : hide
			UIView.animateWithDuration(NSTimeInterval(UINavigationControllerHideShowBarDuration),
				animations: { [weak self] in
					self?.setNeedsStatusBarAppearanceUpdate()
					UIApplication.sharedApplication().statusBarHidden = hidden
				}) { [weak self] _ in
					if false == self?.opened {
						self?.userInteractionEnabled = true
					}
				}
			delegate?.sideNavigationStatusBarHiddenState?(self, hidden: hidden)
>>>>>>> dd913a42
		}
	}
	
	public override func preferredStatusBarUpdateAnimation() -> UIStatusBarAnimation {
		return .Fade
	}
	
	/**
	A method that determines whether the passed point is
	contained within the bounds of the leftViewThreshold
	and height of the SideNavigationViewController view frame
	property.
	- Parameter point: A CGPoint to test against.
	- Returns: A Boolean of the result, true if yes, false 
	otherwise.
	*/
	private func isPointContainedWithinLeftViewThreshold(point: CGPoint) -> Bool {
		return point.x <= leftViewThreshold
	}
	
	/**
	A method that determines whether the passed point is
	contained within the bounds of the rightViewThreshold
	and height of the SideNavigationViewController view frame
	property.
	- Parameter point: A CGPoint to test against.
	- Returns: A Boolean of the result, true if yes, false
	otherwise.
	*/
	private func isPointContainedWithinRightViewThreshold(point: CGPoint) -> Bool {
		return point.x >= rightViewThreshold
	}
	
	/**
	A method that determines whether the passed in point is
	contained within the bounds of the passed in container view.
	- Parameter container: A UIView that sets the bounds to test
	against.
	- Parameter point: A CGPoint to test whether or not it is 
	within the bounds of the container parameter.
	- Returns: A Boolean of the result, true if yes, false
	otherwise.
	*/
	private func isPointContainedWithinView(container: UIView, point: CGPoint) -> Bool {
		return CGRectContainsPoint(container.bounds, point)
	}
	
	/**
	A method that shows a view.
	- Parameter container: A container view.
	*/
	private func showView(container: MaterialView) {
		userInteractionEnabled = false
		container.depth = depth
		container.hidden = false
		container.layer.shouldRasterize = true
		container.layer.rasterizationScale = MaterialDevice.scale
		mainViewController.view.layer.shouldRasterize = true
		mainViewController.view.layer.rasterizationScale = MaterialDevice.scale
		leftViewController?.view.layer.shouldRasterize = true
		leftViewController?.view.layer.rasterizationScale = MaterialDevice.scale
		rightViewController?.view.layer.shouldRasterize = true
		rightViewController?.view.layer.rasterizationScale = MaterialDevice.scale
	}
	
	/**
	A method that hides a view.
	- Parameter container: A container view.
	*/
	private func hideView(container: MaterialView) {
		userInteractionEnabled = true
		container.depth = .None
		container.hidden = true
		container.layer.shouldRasterize = false
		mainViewController.view.layer.shouldRasterize = false
		leftViewController?.view.layer.shouldRasterize = false
		rightViewController?.view.layer.shouldRasterize = false
	}
	
	/// Layout subviews.
	private func layoutSubviews() {
		toggleStatusBar()
			
		if let v: MaterialView = leftView {
			v.width = leftViewWidth
			v.height = view.bounds.height
			leftViewThreshold = leftViewWidth / 2
			if let vc: UIViewController = leftViewController {
				vc.view.frame.size.width = v.width
				vc.view.frame.size.height = v.height
				vc.view.center = CGPointMake(v.width / 2, v.height / 2)
			}
		}
		
		if let v: MaterialView = rightView {
			v.width = rightViewWidth
			v.height = view.bounds.height
			rightViewThreshold = view.bounds.width - rightViewWidth / 2
			if let vc: UIViewController = rightViewController {
				vc.view.frame.size.width = v.width
				vc.view.frame.size.height = v.height
				vc.view.center = CGPointMake(v.width / 2, v.height / 2)
			}
		}
	}
}<|MERGE_RESOLUTION|>--- conflicted
+++ resolved
@@ -835,16 +835,6 @@
 	*/
 	private func toggleStatusBar(hide: Bool = false) {
 		if hideStatusBar {
-<<<<<<< HEAD
-			UIView.animateWithDuration(0.25, animations: { [weak self] in
-				// General alignment.
-				if .iPhone == MaterialDevice.type && MaterialDevice.landscape {
-					UIApplication.sharedApplication().statusBarHidden = true
-				} else {
-					UIApplication.sharedApplication().statusBarHidden = true == self?.opened ? true : hide
-				}
-			})
-=======
 			userInteractionEnabled = false
 			let hidden: Bool = .iPhone == MaterialDevice.type && MaterialDevice.landscape || opened ? true : hide
 			UIView.animateWithDuration(NSTimeInterval(UINavigationControllerHideShowBarDuration),
@@ -857,7 +847,6 @@
 					}
 				}
 			delegate?.sideNavigationStatusBarHiddenState?(self, hidden: hidden)
->>>>>>> dd913a42
 		}
 	}
 	
