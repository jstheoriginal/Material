//
// Copyright (C) 2015 GraphKit, Inc. <http://graphkit.io> and other GraphKit contributors.
//
// This program is free software: you can redistribute it and/or modify
// it under the terms of the GNU Affero General Public License as published
// by the Free Software Foundation, either version 3 of the License, or
// (at your option) any later version.
//
// This program is distributed in the hope that it will be useful,
// but WITHOUT ANY WARRANTY; without even the implied warranty of
// MERCHANTABILITY or FITNESS FOR A PARTICULAR PURPOSE.  See the
// GNU Affero General Public License for more details.
//
// You should have received a copy of the GNU Affero General Public License
// along with this program located at the root of the software package
// in a file called LICENSE.  If not, see <http://www.gnu.org/licenses/>.
//

import UIKit

public class NavigationBarView: MaterialView {
	//
	//	:name:	isLoading
	//
	internal lazy var isLoading: Bool = false
	
	/**
		:name:	statusBarStyle
	*/
	public var statusBarStyle: MaterialStatusBarStyle! {
		didSet {
			UIApplication.sharedApplication().setStatusBarStyle(.LightContent == statusBarStyle ? .LightContent : .Default, animated: true)
		}
	}
	
	/**
		:name:	contentInsets
	*/
	public var contentInsets: MaterialInsets? {
		didSet {
			contentInsetsRef = MaterialInsetsToValue(nil == contentInsets ? .Inset0 : contentInsets!)
		}
	}
	
	/**
		:name:	contentInsetsRef
	*/
	public var contentInsetsRef: MaterialInsetsType! {
		didSet {
			reloadView()
		}
	}
	
	/**
		:name:	titleLabel
	*/
	public var titleLabel: UILabel? {
		didSet {
			if let v = titleLabel {
				v.translatesAutoresizingMaskIntoConstraints = false
				addSubview(v)
			}
			reloadView()
		}
	}
	
	/**
		:name:	init
	*/
	public required init?(coder aDecoder: NSCoder) {
		super.init(coder: aDecoder)
	}
	
	/**
		:name:	init
	*/
	public override init(frame: CGRect) {
		super.init(frame: frame)
	}
	
	/**
		:name:	init
	*/
	public convenience init() {
		self.init(frame: CGRectMake(MaterialTheme.navigation.x, MaterialTheme.navigation.y, MaterialTheme.navigation.width, MaterialTheme.navigation.height))
	}
	
	/**
		:name:	init
	*/
	public convenience init?(titleLabel: UILabel? = nil) {
		self.init(frame: CGRectMake(MaterialTheme.navigation.x, MaterialTheme.navigation.y, MaterialTheme.navigation.width, MaterialTheme.navigation.height))
		self.prepareProperties(titleLabel)
	}
	
	/**
		:name:	reloadView
	*/
	public func reloadView() {
		if false == isLoading && nil != contentInsetsRef {
			isLoading = true
			
			// clear constraints so new ones do not conflict
			removeConstraints(constraints)
<<<<<<< HEAD
			
			if nil != titleLabel {
				MaterialLayout.alignToParentHorizontallyWithPad(self, child: titleLabel!, left: contentInsetsRef!.left, right: contentInsetsRef!.right)
				MaterialLayout.alignFromBottom(self, child: titleLabel!, bottom: contentInsetsRef!.bottom)
			}
			
			
			
			isLoading = false
=======
			MaterialLayout.alignToParentHorizontallyWithPad(self, child: titleLabel!, left: contentInsetsRef!.left, right: contentInsetsRef!.right)
			MaterialLayout.alignToParentVerticallyWithPad(self, child: titleLabel!, top: contentInsetsRef!.top, bottom: contentInsetsRef!.bottom)
>>>>>>> 0960fdd2
		}
	}
	
	//
	//	:name:	prepareProperties
	//
	internal func prepareProperties(titleLabel: UILabel?) {
		self.titleLabel = titleLabel
	}
	
	//
	//	:name:	prepareView
	//
	internal override func prepareView() {
		super.prepareView()
		userInteractionEnabled = MaterialTheme.navigation.userInteractionEnabled
		backgroundColor = MaterialTheme.navigation.backgroudColor
		statusBarStyle = MaterialTheme.navigation.statusBarStyle
		contentInsets = .Inset3
		
		contentsRect = MaterialTheme.navigation.contentsRect
		contentsCenter = MaterialTheme.navigation.contentsCenter
		contentsScale = MaterialTheme.navigation.contentsScale
		contentsGravity = MaterialTheme.navigation.contentsGravity
		shadowDepth = MaterialTheme.navigation.shadowDepth
		shadowColor = MaterialTheme.navigation.shadowColor
		zPosition = MaterialTheme.navigation.zPosition
		masksToBounds = MaterialTheme.navigation.masksToBounds
		cornerRadius = MaterialTheme.navigation.cornerRadius
		borderWidth = MaterialTheme.navigation.borderWidth
		borderColor = MaterialTheme.navigation.bordercolor
	}
}<|MERGE_RESOLUTION|>--- conflicted
+++ resolved
@@ -102,20 +102,13 @@
 			
 			// clear constraints so new ones do not conflict
 			removeConstraints(constraints)
-<<<<<<< HEAD
 			
 			if nil != titleLabel {
 				MaterialLayout.alignToParentHorizontallyWithPad(self, child: titleLabel!, left: contentInsetsRef!.left, right: contentInsetsRef!.right)
 				MaterialLayout.alignFromBottom(self, child: titleLabel!, bottom: contentInsetsRef!.bottom)
 			}
-			
-			
-			
+		
 			isLoading = false
-=======
-			MaterialLayout.alignToParentHorizontallyWithPad(self, child: titleLabel!, left: contentInsetsRef!.left, right: contentInsetsRef!.right)
-			MaterialLayout.alignToParentVerticallyWithPad(self, child: titleLabel!, top: contentInsetsRef!.top, bottom: contentInsetsRef!.bottom)
->>>>>>> 0960fdd2
 		}
 	}
 	
