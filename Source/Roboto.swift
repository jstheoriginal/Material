//
//  Roboto.swift
//  MaterialKit
//
//  Created by Adam Dahan on 2015-08-22.
//  Copyright (c) 2015 GraphKit Inc. All rights reserved.
//

import UIKit

public struct Roboto {
    public static func lightWithSize(size: CGFloat) -> UIFont {
        if let light = UIFont(name: "Roboto-Light", size: size) {
            return light
        }
<<<<<<< HEAD
		return UIFont.systemFontOfSize(size)
=======
        return UIFont.systemFontOfSize(size)
>>>>>>> 18c59455
    }
    
    public static func mediumWithSize(size: CGFloat) -> UIFont {
        if let light = UIFont(name: "Roboto-Medium", size: size) {
            return light
        }
<<<<<<< HEAD
		return UIFont.systemFontOfSize(size)
=======
        return UIFont.systemFontOfSize(size)
>>>>>>> 18c59455
    }
    
    public static func regularWithSize(size: CGFloat) -> UIFont {
        if let light = UIFont(name: "Roboto-Regular", size: size) {
            return light
        }
<<<<<<< HEAD
		return UIFont.systemFontOfSize(size)
=======
        return UIFont.systemFontOfSize(size)
>>>>>>> 18c59455
    }
}<|MERGE_RESOLUTION|>--- conflicted
+++ resolved
@@ -13,32 +13,20 @@
         if let light = UIFont(name: "Roboto-Light", size: size) {
             return light
         }
-<<<<<<< HEAD
 		return UIFont.systemFontOfSize(size)
-=======
-        return UIFont.systemFontOfSize(size)
->>>>>>> 18c59455
     }
     
     public static func mediumWithSize(size: CGFloat) -> UIFont {
         if let light = UIFont(name: "Roboto-Medium", size: size) {
             return light
         }
-<<<<<<< HEAD
 		return UIFont.systemFontOfSize(size)
-=======
-        return UIFont.systemFontOfSize(size)
->>>>>>> 18c59455
     }
     
     public static func regularWithSize(size: CGFloat) -> UIFont {
         if let light = UIFont(name: "Roboto-Regular", size: size) {
             return light
         }
-<<<<<<< HEAD
 		return UIFont.systemFontOfSize(size)
-=======
-        return UIFont.systemFontOfSize(size)
->>>>>>> 18c59455
     }
 }