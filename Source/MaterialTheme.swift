//
// Copyright (C) 2015 GraphKit, Inc. <http://graphkit.io> and other GraphKit contributors.
//
// This program is free software: you can redistribute it and/or modify
// it under the terms of the GNU Affero General Public License as published
// by the Free Software Foundation, either version 3 of the License, or
// (at your option) any later version.
//
// This program is distributed in the hope that it will be useful,
// but WITHOUT ANY WARRANTY; without even the implied warranty of
// MERCHANTABILITY or FITNESS FOR A PARTICULAR PURPOSE.  See the
// GNU Affero General Public License for more details.
//
// You should have received a copy of the GNU Affero General Public License
// along with this program located at the root of the software package
// in a file called LICENSE.  If not, see <http://www.gnu.org/licenses/>.
//

import UIKit

public struct MaterialTheme {
	// clear
	public struct clear {
		public static let color: UIColor = white.color.colorWithAlphaComponent(0)
	}
	
	// white
	public struct white {
		public static let color: UIColor = UIColor(red: 255/255, green: 255/255, blue: 255/255, alpha: 1)
	}
	
	// black
	public struct black {
		public static let color: UIColor = UIColor(red: 0/255, green: 0/255, blue: 0/255, alpha: 1)
	}
	
	// red
	public struct red {
		public static let lighten5: UIColor = UIColor(red: 255/255, green: 235/255, blue: 238/255, alpha: 1)
		public static let lighten4: UIColor = UIColor(red: 225/255, green: 205/255, blue: 210/255, alpha: 1)
		public static let lighten3: UIColor = UIColor(red: 239/255, green: 154/255, blue: 254/255, alpha: 1)
		public static let lighten2: UIColor = UIColor(red: 229/255, green: 115/255, blue: 115/255, alpha: 1)
		public static let lighten1: UIColor = UIColor(red: 229/255, green: 83/255, blue: 80/255, alpha: 1)
		public static let color: UIColor = UIColor(red: 244/255, green: 67/255, blue: 54/255, alpha: 1)
		public static let darken1: UIColor = UIColor(red: 229/255, green: 57/255, blue: 53/255, alpha: 1)
		public static let darken2: UIColor = UIColor(red: 211/255, green: 47/255, blue: 47/255, alpha: 1)
		public static let darken3: UIColor = UIColor(red: 198/255, green: 40/255, blue: 40/255, alpha: 1)
		public static let darken4: UIColor = UIColor(red: 183/255, green: 28/255, blue: 28/255, alpha: 1)
		public static let accent1: UIColor = UIColor(red: 255/255, green: 138/255, blue: 128/255, alpha: 1)
		public static let accent2: UIColor = UIColor(red: 255/255, green: 82/255, blue: 82/255, alpha: 1)
		public static let accent3: UIColor = UIColor(red: 255/255, green: 23/255, blue: 68/255, alpha: 1)
		public static let accent4: UIColor = UIColor(red: 213/255, green: 0/255, blue: 0/255, alpha: 1)
	}
	
	// pink
	public struct pink {
		public static let lighten5: UIColor = UIColor(red: 252/255, green: 228/255, blue: 236/255, alpha: 1)
		public static let lighten4: UIColor = UIColor(red: 248/255, green: 107/255, blue: 208/255, alpha: 1)
		public static let lighten3: UIColor = UIColor(red: 244/255, green: 143/255, blue: 177/255, alpha: 1)
		public static let lighten2: UIColor = UIColor(red: 240/255, green: 98/255, blue: 146/255, alpha: 1)
		public static let lighten1: UIColor = UIColor(red: 236/255, green: 64/255, blue: 122/255, alpha: 1)
		public static let color: UIColor = UIColor(red: 233/255, green: 30/255, blue: 99/255, alpha: 1)
		public static let darken1: UIColor = UIColor(red: 216/255, green: 27/255, blue: 96/255, alpha: 1)
		public static let darken2: UIColor = UIColor(red: 194/255, green: 24/255, blue: 191/255, alpha: 1)
		public static let darken3: UIColor = UIColor(red: 173/255, green: 20/255, blue: 87/255, alpha: 1)
		public static let darken4: UIColor = UIColor(red: 136/255, green: 14/255, blue: 79/255, alpha: 1)
		public static let accent1: UIColor = UIColor(red: 255/255, green: 128/255, blue: 171/255, alpha: 1)
		public static let accent2: UIColor = UIColor(red: 255/255, green: 64/255, blue: 129/255, alpha: 1)
		public static let accent3: UIColor = UIColor(red: 245/255, green: 0/255, blue: 87/255, alpha: 1)
		public static let accent4: UIColor = UIColor(red: 197/255, green: 17/255, blue: 98/255, alpha: 1)
	}
	
	// purple
	public struct purple {
		public static let lighten5: UIColor = UIColor(red: 243/255, green: 229/255, blue: 245/255, alpha: 1)
		public static let lighten4: UIColor = UIColor(red: 225/255, green: 190/255, blue: 231/255, alpha: 1)
		public static let lighten3: UIColor = UIColor(red: 206/255, green: 147/255, blue: 216/255, alpha: 1)
		public static let lighten2: UIColor = UIColor(red: 186/255, green: 104/255, blue: 200/255, alpha: 1)
		public static let lighten1: UIColor = UIColor(red: 171/255, green: 71/255, blue: 188/255, alpha: 1)
		public static let color: UIColor = UIColor(red: 156/255, green: 39/255, blue: 176/255, alpha: 1)
		public static let darken1: UIColor = UIColor(red: 142/255, green: 36/255, blue: 170/255, alpha: 1)
		public static let darken2: UIColor = UIColor(red: 123/255, green: 31/255, blue: 162/255, alpha: 1)
		public static let darken3: UIColor = UIColor(red: 106/255, green: 27/255, blue: 154/255, alpha: 1)
		public static let darken4: UIColor = UIColor(red: 74/255, green: 20/255, blue: 140/255, alpha: 1)
		public static let accent1: UIColor = UIColor(red: 234/255, green: 128/255, blue: 252/255, alpha: 1)
		public static let accent2: UIColor = UIColor(red: 224/255, green: 64/255, blue: 251/255, alpha: 1)
		public static let accent3: UIColor = UIColor(red: 213/255, green: 0/255, blue: 249/255, alpha: 1)
		public static let accent4: UIColor = UIColor(red: 170/255, green: 0/255, blue: 255/255, alpha: 1)
	}
	
	// deepPurple
	public struct deepPurple {
		public static let lighten5: UIColor = UIColor(red: 237/255, green: 231/255, blue: 246/255, alpha: 1)
		public static let lighten4: UIColor = UIColor(red: 209/255, green: 196/255, blue: 233/255, alpha: 1)
		public static let lighten3: UIColor = UIColor(red: 179/255, green: 157/255, blue: 219/255, alpha: 1)
		public static let lighten2: UIColor = UIColor(red: 149/255, green: 117/255, blue: 205/255, alpha: 1)
		public static let lighten1: UIColor = UIColor(red: 126/255, green: 87/255, blue: 194/255, alpha: 1)
		public static let color: UIColor = UIColor(red: 103/255, green: 58/255, blue: 183/255, alpha: 1)
		public static let darken1: UIColor = UIColor(red: 94/255, green: 53/255, blue: 177/255, alpha: 1)
		public static let darken2: UIColor = UIColor(red: 81/255, green: 45/255, blue: 168/255, alpha: 1)
		public static let darken3: UIColor = UIColor(red: 69/255, green: 39/255, blue: 160/255, alpha: 1)
		public static let darken4: UIColor = UIColor(red: 49/255, green: 27/255, blue: 146/255, alpha: 1)
		public static let accent1: UIColor = UIColor(red: 179/255, green: 136/255, blue: 255/255, alpha: 1)
		public static let accent2: UIColor = UIColor(red: 124/255, green: 77/255, blue: 255/255, alpha: 1)
		public static let accent3: UIColor = UIColor(red: 101/255, green: 31/255, blue: 255/255, alpha: 1)
		public static let accent4: UIColor = UIColor(red: 98/255, green: 0/255, blue: 234/255, alpha: 1)
	}
	
	// indigo
	public struct indigo {
		public static let lighten5: UIColor = UIColor(red: 232/255, green: 234/255, blue: 246/255, alpha: 1)
		public static let lighten4: UIColor = UIColor(red: 197/255, green: 202/255, blue: 233/255, alpha: 1)
		public static let lighten3: UIColor = UIColor(red: 159/255, green: 168/255, blue: 218/255, alpha: 1)
		public static let lighten2: UIColor = UIColor(red: 121/255, green: 134/255, blue: 203/255, alpha: 1)
		public static let lighten1: UIColor = UIColor(red: 92/255, green: 107/255, blue: 192/255, alpha: 1)
		public static let color: UIColor = UIColor(red: 63/255, green: 81/255, blue: 181/255, alpha: 1)
		public static let darken1: UIColor = UIColor(red: 57/255, green: 73/255, blue: 171/255, alpha: 1)
		public static let darken2: UIColor = UIColor(red: 48/255, green: 63/255, blue: 159/255, alpha: 1)
		public static let darken3: UIColor = UIColor(red: 40/255, green: 53/255, blue: 147/255, alpha: 1)
		public static let darken4: UIColor = UIColor(red: 26/255, green: 35/255, blue: 126/255, alpha: 1)
		public static let accent1: UIColor = UIColor(red: 140/255, green: 158/255, blue: 255/255, alpha: 1)
		public static let accent2: UIColor = UIColor(red: 83/255, green: 109/255, blue: 254/255, alpha: 1)
		public static let accent3: UIColor = UIColor(red: 61/255, green: 90/255, blue: 254/255, alpha: 1)
		public static let accent4: UIColor = UIColor(red: 48/255, green: 79/255, blue: 254/255, alpha: 1)
	}
    
    // blue
    public struct blue {
        public static let lighten5: UIColor = UIColor(red: 227/255, green: 242/255, blue: 253/255, alpha: 1)
        public static let lighten4: UIColor = UIColor(red: 187/255, green: 222/255, blue: 251/255, alpha: 1)
        public static let lighten3: UIColor = UIColor(red: 144/255, green: 202/255, blue: 249/255, alpha: 1)
        public static let lighten2: UIColor = UIColor(red: 100/255, green: 181/255, blue: 246/255, alpha: 1)
        public static let lighten1: UIColor = UIColor(red: 66/255, green: 165/255, blue: 245/255, alpha: 1)
        public static let color: UIColor = UIColor(red: 33/255, green: 150/255, blue: 243/255, alpha: 1)
        public static let darken1: UIColor = UIColor(red: 30/255, green: 136/255, blue: 229/255, alpha: 1)
        public static let darken2: UIColor = UIColor(red: 25/255, green: 118/255, blue: 210/255, alpha: 1)
        public static let darken3: UIColor = UIColor(red: 21/255, green: 101/255, blue: 192/255, alpha: 1)
        public static let darken4: UIColor = UIColor(red: 13/255, green: 71/255, blue: 161/255, alpha: 1)
        public static let accent1: UIColor = UIColor(red: 130/255, green: 177/255, blue: 255/255, alpha: 1)
        public static let accent2: UIColor = UIColor(red: 68/255, green: 138/255, blue: 255/255, alpha: 1)
        public static let accent3: UIColor = UIColor(red: 41/255, green: 121/255, blue: 255/255, alpha: 1)
        public static let accent4: UIColor = UIColor(red: 41/255, green: 98/255, blue: 255/255, alpha: 1)
    }
    
    // light blue
    public struct lightBlue {
        public static let lighten5: UIColor = UIColor(red: 225/255, green: 245/255, blue: 254/255, alpha: 1)
        public static let lighten4: UIColor = UIColor(red: 179/255, green: 229/255, blue: 252/255, alpha: 1)
        public static let lighten3: UIColor = UIColor(red: 129/255, green: 212/255, blue: 250/255, alpha: 1)
        public static let lighten2: UIColor = UIColor(red: 79/255, green: 195/255, blue: 247/255, alpha: 1)
        public static let lighten1: UIColor = UIColor(red: 41/255, green: 182/255, blue: 246/255, alpha: 1)
        public static let color: UIColor = UIColor(red: 3/255, green: 169/255, blue: 244/255, alpha: 1)
        public static let darken1: UIColor = UIColor(red: 3/255, green: 155/255, blue: 229/255, alpha: 1)
        public static let darken2: UIColor = UIColor(red: 2/255, green: 136/255, blue: 209/255, alpha: 1)
        public static let darken3: UIColor = UIColor(red: 2/255, green: 119/255, blue: 189/255, alpha: 1)
        public static let darken4: UIColor = UIColor(red: 1/255, green: 87/255, blue: 155/255, alpha: 1)
        public static let accent1: UIColor = UIColor(red: 128/255, green: 216/255, blue: 255/255, alpha: 1)
        public static let accent2: UIColor = UIColor(red: 64/255, green: 196/255, blue: 255/255, alpha: 1)
        public static let accent3: UIColor = UIColor(red: 0/255, green: 176/255, blue: 255/255, alpha: 1)
        public static let accent4: UIColor = UIColor(red: 0/255, green: 145/255, blue: 234/255, alpha: 1)
    }
    
    // cyan
    public struct cyab {
        public static let lighten5: UIColor = UIColor(red: 224/255, green: 247/255, blue: 250/255, alpha: 1)
        public static let lighten4: UIColor = UIColor(red: 1178/255, green: 235/255, blue: 242/255, alpha: 1)
        public static let lighten3: UIColor = UIColor(red: 128/255, green: 222/255, blue: 2343/255, alpha: 1)
        public static let lighten2: UIColor = UIColor(red: 77/255, green: 208/255, blue: 225/255, alpha: 1)
        public static let lighten1: UIColor = UIColor(red: 38/255, green: 198/255, blue: 218/255, alpha: 1)
        public static let color: UIColor = UIColor(red: 0/255, green: 188/255, blue: 212/255, alpha: 1)
        public static let darken1: UIColor = UIColor(red: 0/255, green: 172/255, blue: 193/255, alpha: 1)
        public static let darken2: UIColor = UIColor(red: 0/255, green: 151/255, blue: 167/255, alpha: 1)
        public static let darken3: UIColor = UIColor(red: 0/255, green: 131/255, blue: 143/255, alpha: 1)
        public static let darken4: UIColor = UIColor(red: 0/255, green: 96/255, blue: 100/255, alpha: 1)
        public static let accent1: UIColor = UIColor(red: 132/255, green: 255/255, blue: 255/255, alpha: 1)
        public static let accent2: UIColor = UIColor(red: 24/255, green: 255/255, blue: 255/255, alpha: 1)
        public static let accent3: UIColor = UIColor(red: 0/255, green: 229/255, blue: 255/255, alpha: 1)
        public static let accent4: UIColor = UIColor(red: 0/255, green: 184/255, blue: 212/255, alpha: 1)
    }
    
    // teal
    public struct teal {
        public static let lighten5: UIColor = UIColor(red: 224/255, green: 242/255, blue: 241/255, alpha: 1)
        public static let lighten4: UIColor = UIColor(red: 178/255, green: 223/255, blue: 219/255, alpha: 1)
        public static let lighten3: UIColor = UIColor(red: 128/255, green: 203/255, blue: 196/255, alpha: 1)
        public static let lighten2: UIColor = UIColor(red: 77/255, green: 182/255, blue: 172/255, alpha: 1)
        public static let lighten1: UIColor = UIColor(red: 38/255, green: 166/255, blue: 154/255, alpha: 1)
        public static let color: UIColor = UIColor(red: 0/255, green: 150/255, blue: 136/255, alpha: 1)
        public static let darken1: UIColor = UIColor(red: 0/255, green: 137/255, blue: 123/255, alpha: 1)
        public static let darken2: UIColor = UIColor(red: 0/255, green: 121/255, blue: 107/255, alpha: 1)
        public static let darken3: UIColor = UIColor(red: 0/255, green: 105/255, blue: 92/255, alpha: 1)
        public static let darken4: UIColor = UIColor(red: 0/255, green: 77/255, blue: 64/255, alpha: 1)
        public static let accent1: UIColor = UIColor(red: 167/255, green: 255/255, blue: 235/255, alpha: 1)
        public static let accent2: UIColor = UIColor(red: 100/255, green: 255/255, blue: 218/255, alpha: 1)
        public static let accent3: UIColor = UIColor(red: 29/255, green: 133/255, blue: 182/255, alpha: 1)
        public static let accent4: UIColor = UIColor(red: 0/255, green: 191/255, blue: 165/255, alpha: 1)
    }
    
    // green
    public struct green {
        public static let lighten5: UIColor = UIColor(red: 232/255, green: 245/255, blue: 233/255, alpha: 1)
        public static let lighten4: UIColor = UIColor(red: 200/255, green: 230/255, blue: 201/255, alpha: 1)
        public static let lighten3: UIColor = UIColor(red: 165/255, green: 214/255, blue: 167/255, alpha: 1)
        public static let lighten2: UIColor = UIColor(red: 129/255, green: 199/255, blue: 132/255, alpha: 1)
        public static let lighten1: UIColor = UIColor(red: 102/255, green: 187/255, blue: 106/255, alpha: 1)
        public static let color: UIColor = UIColor(red: 76/255, green: 175/255, blue: 80/255, alpha: 1)
        public static let darken1: UIColor = UIColor(red: 67/255, green: 160/255, blue: 71/255, alpha: 1)
        public static let darken2: UIColor = UIColor(red: 56/255, green: 142/255, blue: 60/255, alpha: 1)
        public static let darken3: UIColor = UIColor(red: 46/255, green: 125/255, blue: 50/255, alpha: 1)
        public static let darken4: UIColor = UIColor(red: 27/255, green: 94/255, blue: 32/255, alpha: 1)
        public static let accent1: UIColor = UIColor(red: 185/255, green: 246/255, blue: 202/255, alpha: 1)
        public static let accent2: UIColor = UIColor(red: 105/255, green: 240/255, blue: 174/255, alpha: 1)
        public static let accent3: UIColor = UIColor(red: 0/255, green: 230/255, blue: 118/255, alpha: 1)
        public static let accent4: UIColor = UIColor(red: 0/255, green: 200/255, blue: 83/255, alpha: 1)
    }
    
    // light green
    public struct lightGreen {
        public static let lighten5: UIColor = UIColor(red: 241/255, green: 248/255, blue: 233/255, alpha: 1)
        public static let lighten4: UIColor = UIColor(red: 220/255, green: 237/255, blue: 200/255, alpha: 1)
        public static let lighten3: UIColor = UIColor(red: 197/255, green: 225/255, blue: 165/255, alpha: 1)
        public static let lighten2: UIColor = UIColor(red: 174/255, green: 213/255, blue: 129/255, alpha: 1)
        public static let lighten1: UIColor = UIColor(red: 156/255, green: 204/255, blue: 101/255, alpha: 1)
        public static let color: UIColor = UIColor(red: 139/255, green: 195/255, blue: 74/255, alpha: 1)
        public static let darken1: UIColor = UIColor(red: 124/255, green: 179/255, blue: 66/255, alpha: 1)
        public static let darken2: UIColor = UIColor(red: 104/255, green: 159/255, blue: 56/255, alpha: 1)
        public static let darken3: UIColor = UIColor(red: 85/255, green: 139/255, blue: 47/255, alpha: 1)
        public static let darken4: UIColor = UIColor(red: 51/255, green: 105/255, blue: 30/255, alpha: 1)
        public static let accent1: UIColor = UIColor(red: 204/255, green: 255/255, blue: 144/255, alpha: 1)
        public static let accent2: UIColor = UIColor(red: 178/255, green: 255/255, blue: 89/255, alpha: 1)
        public static let accent3: UIColor = UIColor(red: 118/255, green: 255/255, blue: 3/255, alpha: 1)
        public static let accent4: UIColor = UIColor(red: 100/255, green: 221/255, blue: 23/255, alpha: 1)
    }
    
    // lime
    public struct lime {
        public static let lighten5: UIColor = UIColor(red: 249/255, green: 251/255, blue: 231/255, alpha: 1)
        public static let lighten4: UIColor = UIColor(red: 240/255, green: 244/255, blue: 195/255, alpha: 1)
        public static let lighten3: UIColor = UIColor(red: 230/255, green: 238/255, blue: 156/255, alpha: 1)
        public static let lighten2: UIColor = UIColor(red: 220/255, green: 231/255, blue: 117/255, alpha: 1)
        public static let lighten1: UIColor = UIColor(red: 212/255, green: 225/255, blue: 87/255, alpha: 1)
        public static let color: UIColor = UIColor(red: 205/255, green: 220/255, blue: 57/255, alpha: 1)
        public static let darken1: UIColor = UIColor(red: 192/255, green: 202/255, blue: 51/255, alpha: 1)
        public static let darken2: UIColor = UIColor(red: 175/255, green: 180/255, blue: 43/255, alpha: 1)
        public static let darken3: UIColor = UIColor(red: 158/255, green: 157/255, blue: 36/255, alpha: 1)
        public static let darken4: UIColor = UIColor(red: 130/255, green: 119/255, blue: 23/255, alpha: 1)
        public static let accent1: UIColor = UIColor(red: 244/255, green: 255/255, blue: 129/255, alpha: 1)
        public static let accent2: UIColor = UIColor(red: 238/255, green: 255/255, blue: 65/255, alpha: 1)
        public static let accent3: UIColor = UIColor(red: 198/255, green: 255/255, blue: 0/255, alpha: 1)
        public static let accent4: UIColor = UIColor(red: 174/255, green: 234/255, blue: 0/255, alpha: 1)
    }
    
    // yellow
    public struct yellow {
        public static let lighten5: UIColor = UIColor(red: 255/255, green: 253/255, blue: 231/255, alpha: 1)
        public static let lighten4: UIColor = UIColor(red: 255/255, green: 249/255, blue: 196/255, alpha: 1)
        public static let lighten3: UIColor = UIColor(red: 255/255, green: 245/255, blue: 157/255, alpha: 1)
        public static let lighten2: UIColor = UIColor(red: 255/255, green: 241/255, blue: 118/255, alpha: 1)
        public static let lighten1: UIColor = UIColor(red: 255/255, green: 238/255, blue: 88/255, alpha: 1)
        public static let color: UIColor = UIColor(red: 255/255, green: 235/255, blue: 59/255, alpha: 1)
        public static let darken1: UIColor = UIColor(red: 253/255, green: 216/255, blue: 53/255, alpha: 1)
        public static let darken2: UIColor = UIColor(red: 251/255, green: 192/255, blue: 45/255, alpha: 1)
        public static let darken3: UIColor = UIColor(red: 249/255, green: 168/255, blue: 37/255, alpha: 1)
        public static let darken4: UIColor = UIColor(red: 245/255, green: 127/255, blue: 23/255, alpha: 1)
        public static let accent1: UIColor = UIColor(red: 255/255, green: 255/255, blue: 141/255, alpha: 1)
        public static let accent2: UIColor = UIColor(red: 255/255, green: 255/255, blue: 0/255, alpha: 1)
        public static let accent3: UIColor = UIColor(red: 255/255, green: 234/255, blue: 0/255, alpha: 1)
        public static let accent4: UIColor = UIColor(red: 255/255, green: 214/255, blue: 0/255, alpha: 1)
    }
    
    // amber
    public struct amber {
        public static let lighten5: UIColor = UIColor(red: 255/255, green: 248/255, blue: 225/255, alpha: 1)
        public static let lighten4: UIColor = UIColor(red: 255/255, green: 236/255, blue: 179/255, alpha: 1)
        public static let lighten3: UIColor = UIColor(red: 255/255, green: 224/255, blue: 130/255, alpha: 1)
        public static let lighten2: UIColor = UIColor(red: 255/255, green: 213/255, blue: 79/255, alpha: 1)
        public static let lighten1: UIColor = UIColor(red: 255/255, green: 202/255, blue: 40/255, alpha: 1)
        public static let color: UIColor = UIColor(red: 255/255, green: 193/255, blue: 7/255, alpha: 1)
        public static let darken1: UIColor = UIColor(red: 255/255, green: 179/255, blue: 0/255, alpha: 1)
        public static let darken2: UIColor = UIColor(red: 255/255, green: 160/255, blue: 0/255, alpha: 1)
        public static let darken3: UIColor = UIColor(red: 255/255, green: 143/255, blue: 0/255, alpha: 1)
        public static let darken4: UIColor = UIColor(red: 255/255, green: 111/255, blue: 0/255, alpha: 1)
        public static let accent1: UIColor = UIColor(red: 255/255, green: 229/255, blue: 127/255, alpha: 1)
        public static let accent2: UIColor = UIColor(red: 255/255, green: 215/255, blue: 64/255, alpha: 1)
        public static let accent3: UIColor = UIColor(red: 255/255, green: 196/255, blue: 0/255, alpha: 1)
        public static let accent4: UIColor = UIColor(red: 255/255, green: 171/255, blue: 0/255, alpha: 1)
    }
   
    // orange
    public struct orange {
        public static let lighten5: UIColor = UIColor(red: 255/255, green: 243/255, blue: 224/255, alpha: 1)
        public static let lighten4: UIColor = UIColor(red: 255/255, green: 224/255, blue: 178/255, alpha: 1)
        public static let lighten3: UIColor = UIColor(red: 255/255, green: 204/255, blue: 128/255, alpha: 1)
        public static let lighten2: UIColor = UIColor(red: 255/255, green: 183/255, blue: 77/255, alpha: 1)
        public static let lighten1: UIColor = UIColor(red: 255/255, green: 167/255, blue: 38/255, alpha: 1)
        public static let color: UIColor = UIColor(red: 255/255, green: 152/255, blue: 0/255, alpha: 1)
        public static let darken1: UIColor = UIColor(red: 251/255, green: 140/255, blue: 0/255, alpha: 1)
        public static let darken2: UIColor = UIColor(red: 245/255, green: 124/255, blue: 0/255, alpha: 1)
        public static let darken3: UIColor = UIColor(red: 239/255, green: 108/255, blue: 0/255, alpha: 1)
        public static let darken4: UIColor = UIColor(red: 230/255, green: 81/255, blue: 0/255, alpha: 1)
        public static let accent1: UIColor = UIColor(red: 255/255, green: 209/255, blue: 128/255, alpha: 1)
        public static let accent2: UIColor = UIColor(red: 255/255, green: 171/255, blue: 64/255, alpha: 1)
        public static let accent3: UIColor = UIColor(red: 255/255, green: 145/255, blue: 0/255, alpha: 1)
        public static let accent4: UIColor = UIColor(red: 255/255, green: 109/255, blue: 0/255, alpha: 1)
    }
    
    
    // deep orange
    public struct deepOrange {
        public static let lighten5: UIColor = UIColor(red: 251/255, green: 233/255, blue: 231/255, alpha: 1)
        public static let lighten4: UIColor = UIColor(red: 255/255, green: 204/255, blue: 188/255, alpha: 1)
        public static let lighten3: UIColor = UIColor(red: 255/255, green: 171/255, blue: 145/255, alpha: 1)
        public static let lighten2: UIColor = UIColor(red: 255/255, green: 138/255, blue: 101/255, alpha: 1)
        public static let lighten1: UIColor = UIColor(red: 255/255, green: 112/255, blue: 67/255, alpha: 1)
        public static let color: UIColor = UIColor(red: 255/255, green: 87/255, blue: 34/255, alpha: 1)
        public static let darken1: UIColor = UIColor(red: 244/255, green: 81/255, blue: 30/255, alpha: 1)
        public static let darken2: UIColor = UIColor(red: 230/255, green: 74/255, blue: 25/255, alpha: 1)
        public static let darken3: UIColor = UIColor(red: 216/255, green: 67/255, blue: 21/255, alpha: 1)
        public static let darken4: UIColor = UIColor(red: 191/255, green: 54/255, blue: 12/255, alpha: 1)
        public static let accent1: UIColor = UIColor(red: 255/255, green: 158/255, blue: 128/255, alpha: 1)
        public static let accent2: UIColor = UIColor(red: 255/255, green: 110/255, blue: 64/255, alpha: 1)
        public static let accent3: UIColor = UIColor(red: 255/255, green: 61/255, blue: 0/255, alpha: 1)
        public static let accent4: UIColor = UIColor(red: 221/255, green: 44/255, blue: 0/255, alpha: 1)
    }
    
   
    // brown
    public struct brown {
        public static let lighten5: UIColor = UIColor(red: 239/255, green: 235/255, blue: 233/255, alpha: 1)
        public static let lighten4: UIColor = UIColor(red: 215/255, green: 204/255, blue: 200/255, alpha: 1)
        public static let lighten3: UIColor = UIColor(red: 188/255, green: 170/255, blue: 164/255, alpha: 1)
        public static let lighten2: UIColor = UIColor(red: 161/255, green: 136/255, blue: 127/255, alpha: 1)
        public static let lighten1: UIColor = UIColor(red: 141/255, green: 110/255, blue: 99/255, alpha: 1)
        public static let color: UIColor = UIColor(red: 121/255, green: 85/255, blue: 72/255, alpha: 1)
        public static let darken1: UIColor = UIColor(red: 109/255, green: 76/255, blue: 65/255, alpha: 1)
        public static let darken2: UIColor = UIColor(red: 93/255, green: 64/255, blue: 55/255, alpha: 1)
        public static let darken3: UIColor = UIColor(red: 78/255, green: 52/255, blue: 46/255, alpha: 1)
        public static let darken4: UIColor = UIColor(red: 62/255, green: 39/255, blue: 35/255, alpha: 1)
    }
    
    // grey
    public struct grey {
        public static let lighten5: UIColor = UIColor(red: 250/255, green: 250/255, blue: 250/255, alpha: 1)
        public static let lighten4: UIColor = UIColor(red: 245/255, green: 245/255, blue: 245/255, alpha: 1)
        public static let lighten3: UIColor = UIColor(red: 238/255, green: 238/255, blue: 238/255, alpha: 1)
        public static let lighten2: UIColor = UIColor(red: 224/255, green: 224/255, blue: 224/255, alpha: 1)
        public static let lighten1: UIColor = UIColor(red: 189/255, green: 189/255, blue: 189/255, alpha: 1)
        public static let color: UIColor = UIColor(red: 158/255, green: 158/255, blue: 158/255, alpha: 1)
        public static let darken1: UIColor = UIColor(red: 117/255, green: 117/255, blue: 117/255, alpha: 1)
        public static let darken2: UIColor = UIColor(red: 97/255, green: 97/255, blue: 97/255, alpha: 1)
        public static let darken3: UIColor = UIColor(red: 66/255, green: 66/255, blue: 66/255, alpha: 1)
        public static let darken4: UIColor = UIColor(red: 33/255, green: 33/255, blue: 33/255, alpha: 1)
    }
    
    // blue grey
    public struct blueGrey {
<<<<<<< HEAD
        public static let lighten5: UIColor = UIColor(red: 232/255, green: 234/255, blue: 246/255, alpha: 1)
        public static let lighten4: UIColor = UIColor(red: 197/255, green: 202/255, blue: 233/255, alpha: 1)
        public static let lighten3: UIColor = UIColor(red: 159/255, green: 168/255, blue: 218/255, alpha: 1)
        public static let lighten2: UIColor = UIColor(red: 121/255, green: 134/255, blue: 203/255, alpha: 1)
        public static let lighten1: UIColor = UIColor(red: 92/255, green: 107/255, blue: 192/255, alpha: 1)
        public static let color: UIColor = UIColor(red: 96/255, green: 125/255, blue: 139/255, alpha: 1)
        public static let darken1: UIColor = UIColor(red: 84/255, green: 110/255, blue: 122/255, alpha: 1)
        public static let darken2: UIColor = UIColor(red: 48/255, green: 63/255, blue: 159/255, alpha: 1)
        public static let darken3: UIColor = UIColor(red: 55/255, green: 71/255, blue: 79/255, alpha: 1)
        public static let darken4: UIColor = UIColor(red: 38/255, green: 50/255, blue: 56/255, alpha: 1)
        public static let accent1: UIColor = UIColor(red: 140/255, green: 158/255, blue: 255/255, alpha: 1)
        public static let accent2: UIColor = UIColor(red: 83/255, green: 109/255, blue: 254/255, alpha: 1)
        public static let accent3: UIColor = UIColor(red: 61/255, green: 90/255, blue: 254/255, alpha: 1)
        public static let accent4: UIColor = UIColor(red: 48/255, green: 79/255, blue: 254/255, alpha: 1)
=======
        public static let lighten5: UIColor = UIColor(red: 236/255, green: 239/255, blue: 241/255, alpha: 1)
        public static let lighten4: UIColor = UIColor(red: 207/255, green: 216/255, blue: 220/255, alpha: 1)
        public static let lighten3: UIColor = UIColor(red: 176/255, green: 190/255, blue: 197/255, alpha: 1)
        public static let lighten2: UIColor = UIColor(red: 144/255, green: 164/255, blue: 174/255, alpha: 1)
        public static let lighten1: UIColor = UIColor(red: 120/255, green: 144/255, blue: 156/255, alpha: 1)
        public static let color: UIColor = UIColor(red: 96/255, green: 125/255, blue: 139/255, alpha: 1)
        public static let darken1: UIColor = UIColor(red: 84/255, green: 110/255, blue: 122/255, alpha: 1)
        public static let darken2: UIColor = UIColor(red: 69/255, green: 90/255, blue: 100/255, alpha: 1)
        public static let darken3: UIColor = UIColor(red: 55/255, green: 71/255, blue: 79/255, alpha: 1)
        public static let darken4: UIColor = UIColor(red: 38/255, green: 50/255, blue: 56/255, alpha: 1)
>>>>>>> 1847bd2f
    }
    
}<|MERGE_RESOLUTION|>--- conflicted
+++ resolved
@@ -354,22 +354,6 @@
     
     // blue grey
     public struct blueGrey {
-<<<<<<< HEAD
-        public static let lighten5: UIColor = UIColor(red: 232/255, green: 234/255, blue: 246/255, alpha: 1)
-        public static let lighten4: UIColor = UIColor(red: 197/255, green: 202/255, blue: 233/255, alpha: 1)
-        public static let lighten3: UIColor = UIColor(red: 159/255, green: 168/255, blue: 218/255, alpha: 1)
-        public static let lighten2: UIColor = UIColor(red: 121/255, green: 134/255, blue: 203/255, alpha: 1)
-        public static let lighten1: UIColor = UIColor(red: 92/255, green: 107/255, blue: 192/255, alpha: 1)
-        public static let color: UIColor = UIColor(red: 96/255, green: 125/255, blue: 139/255, alpha: 1)
-        public static let darken1: UIColor = UIColor(red: 84/255, green: 110/255, blue: 122/255, alpha: 1)
-        public static let darken2: UIColor = UIColor(red: 48/255, green: 63/255, blue: 159/255, alpha: 1)
-        public static let darken3: UIColor = UIColor(red: 55/255, green: 71/255, blue: 79/255, alpha: 1)
-        public static let darken4: UIColor = UIColor(red: 38/255, green: 50/255, blue: 56/255, alpha: 1)
-        public static let accent1: UIColor = UIColor(red: 140/255, green: 158/255, blue: 255/255, alpha: 1)
-        public static let accent2: UIColor = UIColor(red: 83/255, green: 109/255, blue: 254/255, alpha: 1)
-        public static let accent3: UIColor = UIColor(red: 61/255, green: 90/255, blue: 254/255, alpha: 1)
-        public static let accent4: UIColor = UIColor(red: 48/255, green: 79/255, blue: 254/255, alpha: 1)
-=======
         public static let lighten5: UIColor = UIColor(red: 236/255, green: 239/255, blue: 241/255, alpha: 1)
         public static let lighten4: UIColor = UIColor(red: 207/255, green: 216/255, blue: 220/255, alpha: 1)
         public static let lighten3: UIColor = UIColor(red: 176/255, green: 190/255, blue: 197/255, alpha: 1)
@@ -380,7 +364,5 @@
         public static let darken2: UIColor = UIColor(red: 69/255, green: 90/255, blue: 100/255, alpha: 1)
         public static let darken3: UIColor = UIColor(red: 55/255, green: 71/255, blue: 79/255, alpha: 1)
         public static let darken4: UIColor = UIColor(red: 38/255, green: 50/255, blue: 56/255, alpha: 1)
->>>>>>> 1847bd2f
-    }
-    
+    }
 }