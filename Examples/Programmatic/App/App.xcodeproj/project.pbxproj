// !$*UTF8*$!
{
	archiveVersion = 1;
	classes = {
	};
	objectVersion = 46;
	objects = {

/* Begin PBXBuildFile section */
		96334EFC1C8B85F40083986B /* Material.framework in Frameworks */ = {isa = PBXBuildFile; fileRef = 96334EFB1C8B85F40083986B /* Material.framework */; };
		96334EFD1C8B85F40083986B /* Material.framework in Embed Frameworks */ = {isa = PBXBuildFile; fileRef = 96334EFB1C8B85F40083986B /* Material.framework */; settings = {ATTRIBUTES = (CodeSignOnCopy, RemoveHeadersOnCopy, ); }; };
		9663F9321C7A744600AF0965 /* AppDelegate.swift in Sources */ = {isa = PBXBuildFile; fileRef = 9663F9311C7A744600AF0965 /* AppDelegate.swift */; };
		9663F9341C7A744600AF0965 /* SearchListViewController.swift in Sources */ = {isa = PBXBuildFile; fileRef = 9663F9331C7A744600AF0965 /* SearchListViewController.swift */; };
		9663F9391C7A744600AF0965 /* Assets.xcassets in Resources */ = {isa = PBXBuildFile; fileRef = 9663F9381C7A744600AF0965 /* Assets.xcassets */; };
		9663F93C1C7A744600AF0965 /* LaunchScreen.storyboard in Resources */ = {isa = PBXBuildFile; fileRef = 9663F93A1C7A744600AF0965 /* LaunchScreen.storyboard */; };
		9663F9481C7A749400AF0965 /* AppNavigationController.swift in Sources */ = {isa = PBXBuildFile; fileRef = 9663F9471C7A749400AF0965 /* AppNavigationController.swift */; };
		9663F94A1C7A74B500AF0965 /* AppSearchBarViewController.swift in Sources */ = {isa = PBXBuildFile; fileRef = 9663F9491C7A74B500AF0965 /* AppSearchBarViewController.swift */; };
		9663F94C1C7A74C700AF0965 /* AppMenuViewController.swift in Sources */ = {isa = PBXBuildFile; fileRef = 9663F94B1C7A74C700AF0965 /* AppMenuViewController.swift */; };
		9663F94E1C7A74EA00AF0965 /* AppLeftViewController.swift in Sources */ = {isa = PBXBuildFile; fileRef = 9663F94D1C7A74EA00AF0965 /* AppLeftViewController.swift */; };
		9663F9501C7A74FC00AF0965 /* AppRightViewController.swift in Sources */ = {isa = PBXBuildFile; fileRef = 9663F94F1C7A74FC00AF0965 /* AppRightViewController.swift */; };
		9663F9521C7A751D00AF0965 /* FeedViewController.swift in Sources */ = {isa = PBXBuildFile; fileRef = 9663F9511C7A751D00AF0965 /* FeedViewController.swift */; };
<<<<<<< HEAD
		96CC08881C7FEBD60034FF84 /* InboxViewController.swift in Sources */ = {isa = PBXBuildFile; fileRef = 96CC08871C7FEBD60034FF84 /* InboxViewController.swift */; };
		96FC37D31C8CE1290040A569 /* MessagesViewController.swift in Sources */ = {isa = PBXBuildFile; fileRef = 96FC37D21C8CE1290040A569 /* MessagesViewController.swift */; };
=======
		96CC08881C7FEBD60034FF84 /* RecipesViewController.swift in Sources */ = {isa = PBXBuildFile; fileRef = 96CC08871C7FEBD60034FF84 /* RecipesViewController.swift */; };
>>>>>>> dd913a42
/* End PBXBuildFile section */

/* Begin PBXCopyFilesBuildPhase section */
		9663F9461C7A746B00AF0965 /* Embed Frameworks */ = {
			isa = PBXCopyFilesBuildPhase;
			buildActionMask = 2147483647;
			dstPath = "";
			dstSubfolderSpec = 10;
			files = (
				96334EFD1C8B85F40083986B /* Material.framework in Embed Frameworks */,
			);
			name = "Embed Frameworks";
			runOnlyForDeploymentPostprocessing = 0;
		};
/* End PBXCopyFilesBuildPhase section */

/* Begin PBXFileReference section */
		96334EFB1C8B85F40083986B /* Material.framework */ = {isa = PBXFileReference; explicitFileType = wrapper.framework; name = Material.framework; path = "/Users/danieldahan/Library/Developer/Xcode/DerivedData/Material-hbpnflxhoouqxebjcyhbbhqyesjd/Build/Products/Debug-iphoneos/Material.framework"; sourceTree = "<absolute>"; };
		9663F92E1C7A744600AF0965 /* App.app */ = {isa = PBXFileReference; explicitFileType = wrapper.application; includeInIndex = 0; path = App.app; sourceTree = BUILT_PRODUCTS_DIR; };
		9663F9311C7A744600AF0965 /* AppDelegate.swift */ = {isa = PBXFileReference; lastKnownFileType = sourcecode.swift; path = AppDelegate.swift; sourceTree = "<group>"; };
		9663F9331C7A744600AF0965 /* SearchListViewController.swift */ = {isa = PBXFileReference; lastKnownFileType = sourcecode.swift; path = SearchListViewController.swift; sourceTree = "<group>"; };
		9663F9381C7A744600AF0965 /* Assets.xcassets */ = {isa = PBXFileReference; lastKnownFileType = folder.assetcatalog; path = Assets.xcassets; sourceTree = "<group>"; };
		9663F93B1C7A744600AF0965 /* Base */ = {isa = PBXFileReference; lastKnownFileType = file.storyboard; name = Base; path = Base.lproj/LaunchScreen.storyboard; sourceTree = "<group>"; };
		9663F93D1C7A744600AF0965 /* Info.plist */ = {isa = PBXFileReference; lastKnownFileType = text.plist.xml; path = Info.plist; sourceTree = "<group>"; };
		9663F9471C7A749400AF0965 /* AppNavigationController.swift */ = {isa = PBXFileReference; fileEncoding = 4; lastKnownFileType = sourcecode.swift; path = AppNavigationController.swift; sourceTree = "<group>"; };
		9663F9491C7A74B500AF0965 /* AppSearchBarViewController.swift */ = {isa = PBXFileReference; fileEncoding = 4; lastKnownFileType = sourcecode.swift; path = AppSearchBarViewController.swift; sourceTree = "<group>"; };
		9663F94B1C7A74C700AF0965 /* AppMenuViewController.swift */ = {isa = PBXFileReference; fileEncoding = 4; lastKnownFileType = sourcecode.swift; path = AppMenuViewController.swift; sourceTree = "<group>"; };
		9663F94D1C7A74EA00AF0965 /* AppLeftViewController.swift */ = {isa = PBXFileReference; fileEncoding = 4; lastKnownFileType = sourcecode.swift; path = AppLeftViewController.swift; sourceTree = "<group>"; };
		9663F94F1C7A74FC00AF0965 /* AppRightViewController.swift */ = {isa = PBXFileReference; fileEncoding = 4; lastKnownFileType = sourcecode.swift; path = AppRightViewController.swift; sourceTree = "<group>"; };
		9663F9511C7A751D00AF0965 /* FeedViewController.swift */ = {isa = PBXFileReference; fileEncoding = 4; lastKnownFileType = sourcecode.swift; path = FeedViewController.swift; sourceTree = "<group>"; };
<<<<<<< HEAD
		96CC08871C7FEBD60034FF84 /* InboxViewController.swift */ = {isa = PBXFileReference; fileEncoding = 4; lastKnownFileType = sourcecode.swift; path = InboxViewController.swift; sourceTree = "<group>"; };
		96FC37D21C8CE1290040A569 /* MessagesViewController.swift */ = {isa = PBXFileReference; fileEncoding = 4; lastKnownFileType = sourcecode.swift; path = MessagesViewController.swift; sourceTree = "<group>"; };
=======
		96CC08871C7FEBD60034FF84 /* RecipesViewController.swift */ = {isa = PBXFileReference; fileEncoding = 4; lastKnownFileType = sourcecode.swift; path = RecipesViewController.swift; sourceTree = "<group>"; };
>>>>>>> dd913a42
/* End PBXFileReference section */

/* Begin PBXFrameworksBuildPhase section */
		9663F92B1C7A744600AF0965 /* Frameworks */ = {
			isa = PBXFrameworksBuildPhase;
			buildActionMask = 2147483647;
			files = (
				96334EFC1C8B85F40083986B /* Material.framework in Frameworks */,
			);
			runOnlyForDeploymentPostprocessing = 0;
		};
/* End PBXFrameworksBuildPhase section */

/* Begin PBXGroup section */
		9663F9251C7A744500AF0965 = {
			isa = PBXGroup;
			children = (
				96334EFB1C8B85F40083986B /* Material.framework */,
				9663F9301C7A744600AF0965 /* App */,
				9663F92F1C7A744600AF0965 /* Products */,
			);
			sourceTree = "<group>";
		};
		9663F92F1C7A744600AF0965 /* Products */ = {
			isa = PBXGroup;
			children = (
				9663F92E1C7A744600AF0965 /* App.app */,
			);
			name = Products;
			sourceTree = "<group>";
		};
		9663F9301C7A744600AF0965 /* App */ = {
			isa = PBXGroup;
			children = (
				9663F9311C7A744600AF0965 /* AppDelegate.swift */,
				9663F9471C7A749400AF0965 /* AppNavigationController.swift */,
				9663F9491C7A74B500AF0965 /* AppSearchBarViewController.swift */,
				9663F94B1C7A74C700AF0965 /* AppMenuViewController.swift */,
				9663F94D1C7A74EA00AF0965 /* AppLeftViewController.swift */,
				9663F94F1C7A74FC00AF0965 /* AppRightViewController.swift */,
				9663F9331C7A744600AF0965 /* SearchListViewController.swift */,
				9663F9511C7A751D00AF0965 /* FeedViewController.swift */,
<<<<<<< HEAD
				96CC08871C7FEBD60034FF84 /* InboxViewController.swift */,
				96FC37D21C8CE1290040A569 /* MessagesViewController.swift */,
=======
				96CC08871C7FEBD60034FF84 /* RecipesViewController.swift */,
>>>>>>> dd913a42
				9663F9381C7A744600AF0965 /* Assets.xcassets */,
				9663F93A1C7A744600AF0965 /* LaunchScreen.storyboard */,
				9663F93D1C7A744600AF0965 /* Info.plist */,
			);
			path = App;
			sourceTree = "<group>";
		};
/* End PBXGroup section */

/* Begin PBXNativeTarget section */
		9663F92D1C7A744600AF0965 /* App */ = {
			isa = PBXNativeTarget;
			buildConfigurationList = 9663F9401C7A744600AF0965 /* Build configuration list for PBXNativeTarget "App" */;
			buildPhases = (
				9663F92A1C7A744600AF0965 /* Sources */,
				9663F92B1C7A744600AF0965 /* Frameworks */,
				9663F92C1C7A744600AF0965 /* Resources */,
				9663F9461C7A746B00AF0965 /* Embed Frameworks */,
			);
			buildRules = (
			);
			dependencies = (
			);
			name = App;
			productName = App;
			productReference = 9663F92E1C7A744600AF0965 /* App.app */;
			productType = "com.apple.product-type.application";
		};
/* End PBXNativeTarget section */

/* Begin PBXProject section */
		9663F9261C7A744500AF0965 /* Project object */ = {
			isa = PBXProject;
			attributes = {
				LastSwiftUpdateCheck = 0720;
				LastUpgradeCheck = 0720;
				ORGANIZATIONNAME = "CosmicMind, Inc.";
				TargetAttributes = {
					9663F92D1C7A744600AF0965 = {
						CreatedOnToolsVersion = 7.2.1;
					};
				};
			};
			buildConfigurationList = 9663F9291C7A744500AF0965 /* Build configuration list for PBXProject "App" */;
			compatibilityVersion = "Xcode 3.2";
			developmentRegion = English;
			hasScannedForEncodings = 0;
			knownRegions = (
				en,
				Base,
			);
			mainGroup = 9663F9251C7A744500AF0965;
			productRefGroup = 9663F92F1C7A744600AF0965 /* Products */;
			projectDirPath = "";
			projectRoot = "";
			targets = (
				9663F92D1C7A744600AF0965 /* App */,
			);
		};
/* End PBXProject section */

/* Begin PBXResourcesBuildPhase section */
		9663F92C1C7A744600AF0965 /* Resources */ = {
			isa = PBXResourcesBuildPhase;
			buildActionMask = 2147483647;
			files = (
				9663F93C1C7A744600AF0965 /* LaunchScreen.storyboard in Resources */,
				9663F9391C7A744600AF0965 /* Assets.xcassets in Resources */,
			);
			runOnlyForDeploymentPostprocessing = 0;
		};
/* End PBXResourcesBuildPhase section */

/* Begin PBXSourcesBuildPhase section */
		9663F92A1C7A744600AF0965 /* Sources */ = {
			isa = PBXSourcesBuildPhase;
			buildActionMask = 2147483647;
			files = (
				96FC37D31C8CE1290040A569 /* MessagesViewController.swift in Sources */,
				9663F94A1C7A74B500AF0965 /* AppSearchBarViewController.swift in Sources */,
				96CC08881C7FEBD60034FF84 /* RecipesViewController.swift in Sources */,
				9663F9501C7A74FC00AF0965 /* AppRightViewController.swift in Sources */,
				9663F9481C7A749400AF0965 /* AppNavigationController.swift in Sources */,
				9663F9341C7A744600AF0965 /* SearchListViewController.swift in Sources */,
				9663F94C1C7A74C700AF0965 /* AppMenuViewController.swift in Sources */,
				9663F9321C7A744600AF0965 /* AppDelegate.swift in Sources */,
				9663F9521C7A751D00AF0965 /* FeedViewController.swift in Sources */,
				9663F94E1C7A74EA00AF0965 /* AppLeftViewController.swift in Sources */,
			);
			runOnlyForDeploymentPostprocessing = 0;
		};
/* End PBXSourcesBuildPhase section */

/* Begin PBXVariantGroup section */
		9663F93A1C7A744600AF0965 /* LaunchScreen.storyboard */ = {
			isa = PBXVariantGroup;
			children = (
				9663F93B1C7A744600AF0965 /* Base */,
			);
			name = LaunchScreen.storyboard;
			sourceTree = "<group>";
		};
/* End PBXVariantGroup section */

/* Begin XCBuildConfiguration section */
		9663F93E1C7A744600AF0965 /* Debug */ = {
			isa = XCBuildConfiguration;
			buildSettings = {
				ALWAYS_SEARCH_USER_PATHS = NO;
				CLANG_CXX_LANGUAGE_STANDARD = "gnu++0x";
				CLANG_CXX_LIBRARY = "libc++";
				CLANG_ENABLE_MODULES = YES;
				CLANG_ENABLE_OBJC_ARC = YES;
				CLANG_WARN_BOOL_CONVERSION = YES;
				CLANG_WARN_CONSTANT_CONVERSION = YES;
				CLANG_WARN_DIRECT_OBJC_ISA_USAGE = YES_ERROR;
				CLANG_WARN_EMPTY_BODY = YES;
				CLANG_WARN_ENUM_CONVERSION = YES;
				CLANG_WARN_INT_CONVERSION = YES;
				CLANG_WARN_OBJC_ROOT_CLASS = YES_ERROR;
				CLANG_WARN_UNREACHABLE_CODE = YES;
				CLANG_WARN__DUPLICATE_METHOD_MATCH = YES;
				"CODE_SIGN_IDENTITY[sdk=iphoneos*]" = "iPhone Developer";
				COPY_PHASE_STRIP = NO;
				DEBUG_INFORMATION_FORMAT = dwarf;
				ENABLE_STRICT_OBJC_MSGSEND = YES;
				ENABLE_TESTABILITY = YES;
				GCC_C_LANGUAGE_STANDARD = gnu99;
				GCC_DYNAMIC_NO_PIC = NO;
				GCC_NO_COMMON_BLOCKS = YES;
				GCC_OPTIMIZATION_LEVEL = 0;
				GCC_PREPROCESSOR_DEFINITIONS = (
					"DEBUG=1",
					"$(inherited)",
				);
				GCC_WARN_64_TO_32_BIT_CONVERSION = YES;
				GCC_WARN_ABOUT_RETURN_TYPE = YES_ERROR;
				GCC_WARN_UNDECLARED_SELECTOR = YES;
				GCC_WARN_UNINITIALIZED_AUTOS = YES_AGGRESSIVE;
				GCC_WARN_UNUSED_FUNCTION = YES;
				GCC_WARN_UNUSED_VARIABLE = YES;
				IPHONEOS_DEPLOYMENT_TARGET = 8.0;
				MTL_ENABLE_DEBUG_INFO = YES;
				ONLY_ACTIVE_ARCH = YES;
				SDKROOT = iphoneos;
				SWIFT_OPTIMIZATION_LEVEL = "-Onone";
				TARGETED_DEVICE_FAMILY = "1,2";
			};
			name = Debug;
		};
		9663F93F1C7A744600AF0965 /* Release */ = {
			isa = XCBuildConfiguration;
			buildSettings = {
				ALWAYS_SEARCH_USER_PATHS = NO;
				CLANG_CXX_LANGUAGE_STANDARD = "gnu++0x";
				CLANG_CXX_LIBRARY = "libc++";
				CLANG_ENABLE_MODULES = YES;
				CLANG_ENABLE_OBJC_ARC = YES;
				CLANG_WARN_BOOL_CONVERSION = YES;
				CLANG_WARN_CONSTANT_CONVERSION = YES;
				CLANG_WARN_DIRECT_OBJC_ISA_USAGE = YES_ERROR;
				CLANG_WARN_EMPTY_BODY = YES;
				CLANG_WARN_ENUM_CONVERSION = YES;
				CLANG_WARN_INT_CONVERSION = YES;
				CLANG_WARN_OBJC_ROOT_CLASS = YES_ERROR;
				CLANG_WARN_UNREACHABLE_CODE = YES;
				CLANG_WARN__DUPLICATE_METHOD_MATCH = YES;
				"CODE_SIGN_IDENTITY[sdk=iphoneos*]" = "iPhone Developer";
				COPY_PHASE_STRIP = NO;
				DEBUG_INFORMATION_FORMAT = "dwarf-with-dsym";
				ENABLE_NS_ASSERTIONS = NO;
				ENABLE_STRICT_OBJC_MSGSEND = YES;
				GCC_C_LANGUAGE_STANDARD = gnu99;
				GCC_NO_COMMON_BLOCKS = YES;
				GCC_WARN_64_TO_32_BIT_CONVERSION = YES;
				GCC_WARN_ABOUT_RETURN_TYPE = YES_ERROR;
				GCC_WARN_UNDECLARED_SELECTOR = YES;
				GCC_WARN_UNINITIALIZED_AUTOS = YES_AGGRESSIVE;
				GCC_WARN_UNUSED_FUNCTION = YES;
				GCC_WARN_UNUSED_VARIABLE = YES;
				IPHONEOS_DEPLOYMENT_TARGET = 8.0;
				MTL_ENABLE_DEBUG_INFO = NO;
				SDKROOT = iphoneos;
				TARGETED_DEVICE_FAMILY = "1,2";
				VALIDATE_PRODUCT = YES;
			};
			name = Release;
		};
		9663F9411C7A744600AF0965 /* Debug */ = {
			isa = XCBuildConfiguration;
			buildSettings = {
				ASSETCATALOG_COMPILER_APPICON_NAME = AppIcon;
				INFOPLIST_FILE = App/Info.plist;
				LD_RUNPATH_SEARCH_PATHS = "$(inherited) @executable_path/Frameworks";
				PRODUCT_BUNDLE_IDENTIFIER = io.cosmicmind.App;
				PRODUCT_NAME = "$(TARGET_NAME)";
			};
			name = Debug;
		};
		9663F9421C7A744600AF0965 /* Release */ = {
			isa = XCBuildConfiguration;
			buildSettings = {
				ASSETCATALOG_COMPILER_APPICON_NAME = AppIcon;
				INFOPLIST_FILE = App/Info.plist;
				LD_RUNPATH_SEARCH_PATHS = "$(inherited) @executable_path/Frameworks";
				PRODUCT_BUNDLE_IDENTIFIER = io.cosmicmind.App;
				PRODUCT_NAME = "$(TARGET_NAME)";
			};
			name = Release;
		};
/* End XCBuildConfiguration section */

/* Begin XCConfigurationList section */
		9663F9291C7A744500AF0965 /* Build configuration list for PBXProject "App" */ = {
			isa = XCConfigurationList;
			buildConfigurations = (
				9663F93E1C7A744600AF0965 /* Debug */,
				9663F93F1C7A744600AF0965 /* Release */,
			);
			defaultConfigurationIsVisible = 0;
			defaultConfigurationName = Release;
		};
		9663F9401C7A744600AF0965 /* Build configuration list for PBXNativeTarget "App" */ = {
			isa = XCConfigurationList;
			buildConfigurations = (
				9663F9411C7A744600AF0965 /* Debug */,
				9663F9421C7A744600AF0965 /* Release */,
			);
			defaultConfigurationIsVisible = 0;
			defaultConfigurationName = Release;
		};
/* End XCConfigurationList section */
	};
	rootObject = 9663F9261C7A744500AF0965 /* Project object */;
}<|MERGE_RESOLUTION|>--- conflicted
+++ resolved
@@ -19,12 +19,7 @@
 		9663F94E1C7A74EA00AF0965 /* AppLeftViewController.swift in Sources */ = {isa = PBXBuildFile; fileRef = 9663F94D1C7A74EA00AF0965 /* AppLeftViewController.swift */; };
 		9663F9501C7A74FC00AF0965 /* AppRightViewController.swift in Sources */ = {isa = PBXBuildFile; fileRef = 9663F94F1C7A74FC00AF0965 /* AppRightViewController.swift */; };
 		9663F9521C7A751D00AF0965 /* FeedViewController.swift in Sources */ = {isa = PBXBuildFile; fileRef = 9663F9511C7A751D00AF0965 /* FeedViewController.swift */; };
-<<<<<<< HEAD
-		96CC08881C7FEBD60034FF84 /* InboxViewController.swift in Sources */ = {isa = PBXBuildFile; fileRef = 96CC08871C7FEBD60034FF84 /* InboxViewController.swift */; };
-		96FC37D31C8CE1290040A569 /* MessagesViewController.swift in Sources */ = {isa = PBXBuildFile; fileRef = 96FC37D21C8CE1290040A569 /* MessagesViewController.swift */; };
-=======
 		96CC08881C7FEBD60034FF84 /* RecipesViewController.swift in Sources */ = {isa = PBXBuildFile; fileRef = 96CC08871C7FEBD60034FF84 /* RecipesViewController.swift */; };
->>>>>>> dd913a42
 /* End PBXBuildFile section */
 
 /* Begin PBXCopyFilesBuildPhase section */
@@ -55,12 +50,7 @@
 		9663F94D1C7A74EA00AF0965 /* AppLeftViewController.swift */ = {isa = PBXFileReference; fileEncoding = 4; lastKnownFileType = sourcecode.swift; path = AppLeftViewController.swift; sourceTree = "<group>"; };
 		9663F94F1C7A74FC00AF0965 /* AppRightViewController.swift */ = {isa = PBXFileReference; fileEncoding = 4; lastKnownFileType = sourcecode.swift; path = AppRightViewController.swift; sourceTree = "<group>"; };
 		9663F9511C7A751D00AF0965 /* FeedViewController.swift */ = {isa = PBXFileReference; fileEncoding = 4; lastKnownFileType = sourcecode.swift; path = FeedViewController.swift; sourceTree = "<group>"; };
-<<<<<<< HEAD
-		96CC08871C7FEBD60034FF84 /* InboxViewController.swift */ = {isa = PBXFileReference; fileEncoding = 4; lastKnownFileType = sourcecode.swift; path = InboxViewController.swift; sourceTree = "<group>"; };
-		96FC37D21C8CE1290040A569 /* MessagesViewController.swift */ = {isa = PBXFileReference; fileEncoding = 4; lastKnownFileType = sourcecode.swift; path = MessagesViewController.swift; sourceTree = "<group>"; };
-=======
 		96CC08871C7FEBD60034FF84 /* RecipesViewController.swift */ = {isa = PBXFileReference; fileEncoding = 4; lastKnownFileType = sourcecode.swift; path = RecipesViewController.swift; sourceTree = "<group>"; };
->>>>>>> dd913a42
 /* End PBXFileReference section */
 
 /* Begin PBXFrameworksBuildPhase section */
@@ -103,12 +93,7 @@
 				9663F94F1C7A74FC00AF0965 /* AppRightViewController.swift */,
 				9663F9331C7A744600AF0965 /* SearchListViewController.swift */,
 				9663F9511C7A751D00AF0965 /* FeedViewController.swift */,
-<<<<<<< HEAD
-				96CC08871C7FEBD60034FF84 /* InboxViewController.swift */,
-				96FC37D21C8CE1290040A569 /* MessagesViewController.swift */,
-=======
 				96CC08871C7FEBD60034FF84 /* RecipesViewController.swift */,
->>>>>>> dd913a42
 				9663F9381C7A744600AF0965 /* Assets.xcassets */,
 				9663F93A1C7A744600AF0965 /* LaunchScreen.storyboard */,
 				9663F93D1C7A744600AF0965 /* Info.plist */,
@@ -187,7 +172,6 @@
 			isa = PBXSourcesBuildPhase;
 			buildActionMask = 2147483647;
 			files = (
-				96FC37D31C8CE1290040A569 /* MessagesViewController.swift in Sources */,
 				9663F94A1C7A74B500AF0965 /* AppSearchBarViewController.swift in Sources */,
 				96CC08881C7FEBD60034FF84 /* RecipesViewController.swift in Sources */,
 				9663F9501C7A74FC00AF0965 /* AppRightViewController.swift in Sources */,
